/*
 * Copyright © 2010 Intel Corporation
 *
 * Permission is hereby granted, free of charge, to any person obtaining a
 * copy of this software and associated documentation files (the "Software"),
 * to deal in the Software without restriction, including without limitation
 * the rights to use, copy, modify, merge, publish, distribute, sublicense,
 * and/or sell copies of the Software, and to permit persons to whom the
 * Software is furnished to do so, subject to the following conditions:
 *
 * The above copyright notice and this permission notice (including the next
 * paragraph) shall be included in all copies or substantial portions of the
 * Software.
 *
 * THE SOFTWARE IS PROVIDED "AS IS", WITHOUT WARRANTY OF ANY KIND, EXPRESS OR
 * IMPLIED, INCLUDING BUT NOT LIMITED TO THE WARRANTIES OF MERCHANTABILITY,
 * FITNESS FOR A PARTICULAR PURPOSE AND NONINFRINGEMENT.  IN NO EVENT SHALL
 * THE AUTHORS OR COPYRIGHT HOLDERS BE LIABLE FOR ANY CLAIM, DAMAGES OR OTHER
 * LIABILITY, WHETHER IN AN ACTION OF CONTRACT, TORT OR OTHERWISE, ARISING
 * FROM, OUT OF OR IN CONNECTION WITH THE SOFTWARE OR THE USE OR OTHER
 * DEALINGS IN THE SOFTWARE.
 */

#include <stdbool.h>
#include <string.h>
#include <ctype.h>

#include "piglit-util.h"
#include "piglit-util-gl.h"
#include "piglit-vbo.h"
#include "piglit-framework-gl/piglit_gl_framework.h"
#include "piglit-subprocess.h"

#include "shader_runner_gles_workarounds.h"
#include "parser_utils.h"

#include "shader_runner_vs_passthrough_spv.h"

#define DEFAULT_WINDOW_WIDTH 250
#define DEFAULT_WINDOW_HEIGHT 250

static struct piglit_gl_test_config current_config;

static void
get_required_config(const char *script_name, bool spirv,
		    struct piglit_gl_test_config *config);
static GLenum
decode_drawing_mode(const char *mode_str);

PIGLIT_GL_TEST_CONFIG_BEGIN

	config.window_width = DEFAULT_WINDOW_WIDTH;
	config.window_height = DEFAULT_WINDOW_HEIGHT;
	config.window_visual = PIGLIT_GL_VISUAL_RGBA | PIGLIT_GL_VISUAL_DOUBLE;
	config.khr_no_error_support = PIGLIT_NO_ERRORS;

	if (argc > 1) {
		bool spirv = false;

		for (int i = 1; i < argc; ++i) {
			if (!strcmp(argv[i], "-spirv")) {
				spirv = true;
				break;
			}
		}

		get_required_config(argv[1], spirv, &config);
	} else {
		config.supports_gl_compat_version = 10;
	}

	current_config = config;

PIGLIT_GL_TEST_CONFIG_END

static const char passthrough_vertex_shader_source[] =
	"#if __VERSION__ >= 130\n"
	"in vec4 piglit_vertex;\n"
	"#else\n"
	"attribute vec4 piglit_vertex;\n"
	"#endif\n"
	"void main() { gl_Position = piglit_vertex; }\n"
	;

struct component_version {
	enum version_tag {
		VERSION_GL,
		VERSION_GLSL,
	} _tag;

	bool core;
	bool compat;
	bool es;
	unsigned num;
	char _string[100];
};

struct block_info {
	int array_index;
	int binding;
	int offset;
	int matrix_stride;
	int row_major; /* int as we don't have a parse_bool */
};

#define ENUM_STRING(e) { #e, e }

extern float piglit_tolerance[4];

static int test_num = 1;
static struct component_version gl_version;
static struct component_version glsl_version;
static struct component_version glsl_req_version;
static int gl_max_vertex_output_components;
static int gl_max_fragment_uniform_components;
static int gl_max_vertex_uniform_components;
static int gl_max_vertex_attribs;
static int gl_max_varying_components;
static int gl_max_clip_planes;

static const char *test_start = NULL;
static unsigned test_start_line_num = 0;

static GLuint vertex_shaders[256];
static unsigned num_vertex_shaders = 0;
static GLuint tess_ctrl_shaders[256];
static unsigned num_tess_ctrl_shaders = 0;
static GLuint tess_eval_shaders[256];
static unsigned num_tess_eval_shaders = 0;
static GLuint geometry_shaders[256];
static unsigned num_geometry_shaders = 0;
static GLuint fragment_shaders[256];
static unsigned num_fragment_shaders = 0;
static GLuint compute_shaders[256];
static unsigned num_compute_shaders = 0;
static int num_uniform_blocks;
static GLuint *uniform_block_bos;
static int *uniform_block_indexes; /* ubo block index, indexed by ubo binding */
static GLenum geometry_layout_input_type = GL_TRIANGLES;
static GLenum geometry_layout_output_type = GL_TRIANGLE_STRIP;
static GLint geometry_layout_vertices_out = 0;
static GLuint atomics_bos[8];
static GLuint ssbo[32];

#define SHADER_TYPES 6
static GLuint *subuniform_locations[SHADER_TYPES];
static int num_subuniform_locations[SHADER_TYPES];
static char *shader_string;
static GLint shader_string_size;
static const char *vertex_data_start = NULL;
static const char *vertex_data_end = NULL;
static GLuint prog;
static GLuint sso_vertex_prog;
static GLuint sso_tess_control_prog;
static GLuint sso_tess_eval_prog;
static GLuint sso_geometry_prog;
static GLuint sso_fragment_prog;
static GLuint sso_compute_prog;
static GLuint pipeline = 0;
static size_t num_vbo_rows = 0;
static bool vbo_present = false;
static bool link_ok = false;
static bool prog_in_use = false;
static bool sso_in_use = false;
static bool glsl_in_use = false;
static bool force_glsl = false;
static bool spirv_in_use = false;
static bool spirv_replaces_glsl = false;
static bool test_contains_spirv = false;
static bool force_no_names = false;
static GLchar *prog_err_info = NULL;
static GLuint vao = 0;
static GLuint draw_fbo, read_fbo;
static GLint render_width, render_height;
static GLint read_width, read_height;
static uint16_t *elements_buffer;
static size_t num_elements;
static size_t elements_buffer_size;

static bool report_subtests = false;

struct specialization_list {
	size_t buffer_size;
	size_t n_entries;
	GLuint *indices;
	union { GLuint u; GLfloat f; } *values;
};

static struct specialization_list
specializations[SHADER_TYPES];

static struct texture_binding {
	GLuint obj;
	unsigned width;
	unsigned height;
	unsigned layers;
} texture_bindings[32];

static struct resident_handle {
	GLuint64 handle;
	bool is_tex;
} resident_handles[32];

static void
clear_texture_binding(unsigned idx)
{
	REQUIRE(idx < ARRAY_SIZE(texture_bindings),
		"Invalid texture index %d\n", idx);

	if (texture_bindings[idx].obj) {
		glDeleteTextures(1, &texture_bindings[idx].obj);
		texture_bindings[idx].obj = 0;
	}
}

static void
set_texture_binding(unsigned idx, GLuint obj, unsigned w, unsigned h, unsigned l)
{
	clear_texture_binding(idx);

	REQUIRE(idx < ARRAY_SIZE(texture_bindings),
		"Invalid texture index %d\n", idx);
	texture_bindings[idx].obj = obj;
	texture_bindings[idx].width = w;
	texture_bindings[idx].height = h;
	texture_bindings[idx].layers = l;
}

static const struct texture_binding *
get_texture_binding(unsigned idx)
{
	REQUIRE(idx < ARRAY_SIZE(texture_bindings),
		"Invalid texture index %d\n", idx);
	REQUIRE(texture_bindings[idx].obj,
		"No texture bound at %d\n", idx);
	return &texture_bindings[idx];
}

static void
clear_resident_handle(unsigned idx)
{
	REQUIRE(idx < ARRAY_SIZE(resident_handles),
		"Invalid resident handle index %d\n", idx);

	if (resident_handles[idx].handle) {
		GLuint64 handle = resident_handles[idx].handle;
		if (resident_handles[idx].is_tex) {
			if (glIsTextureHandleResidentARB(handle))
				glMakeTextureHandleNonResidentARB(handle);
		} else {
			if (glIsImageHandleResidentARB(handle))
				glMakeImageHandleNonResidentARB(handle);
		}
		resident_handles[idx].handle = 0;
	}
}

static void
set_resident_handle(unsigned idx, GLuint64 handle, bool is_tex)
{
	clear_resident_handle(idx);

	REQUIRE(idx < ARRAY_SIZE(resident_handles),
		"Invalid resident handle index %d\n", idx);
	resident_handles[idx].handle = handle;
	resident_handles[idx].is_tex = is_tex;
}

static const struct resident_handle *
get_resident_handle(unsigned idx)
{
	REQUIRE(idx < ARRAY_SIZE(resident_handles),
		"Invalid resident handle index %d\n", idx);
	REQUIRE(resident_handles[idx].handle,
		"No resident handle at %d\n", idx);
	return &resident_handles[idx];
}

enum states {
	none = 0,
	requirements,
	vertex_shader,
	vertex_shader_passthrough,
	vertex_shader_spirv,
	vertex_shader_specializations,
	vertex_program,
	tess_ctrl_shader,
	tess_ctrl_shader_spirv,
	tess_ctrl_shader_specializations,
	tess_eval_shader,
	tess_eval_shader_spirv,
	tess_eval_shader_specializations,
	geometry_shader,
	geometry_shader_spirv,
	geometry_shader_specializations,
	geometry_layout,
	fragment_shader,
	fragment_shader_spirv,
	fragment_shader_specializations,
	fragment_program,
	compute_shader,
	compute_shader_spirv,
	compute_shader_specializations,
	vertex_data,
	elements,
	test,
};

static const struct string_to_enum all_types[] = {
	ENUM_STRING(GL_FLOAT),
	ENUM_STRING(GL_FLOAT_VEC2),
	ENUM_STRING(GL_FLOAT_VEC3),
	ENUM_STRING(GL_FLOAT_VEC4),
	ENUM_STRING(GL_DOUBLE),
	ENUM_STRING(GL_DOUBLE_VEC2),
	ENUM_STRING(GL_DOUBLE_VEC3),
	ENUM_STRING(GL_DOUBLE_VEC4),
	ENUM_STRING(GL_INT),
	ENUM_STRING(GL_INT_VEC2),
	ENUM_STRING(GL_INT_VEC3),
	ENUM_STRING(GL_INT_VEC4),
	ENUM_STRING(GL_UNSIGNED_INT),
	ENUM_STRING(GL_UNSIGNED_INT_VEC2),
	ENUM_STRING(GL_UNSIGNED_INT_VEC3),
	ENUM_STRING(GL_UNSIGNED_INT_VEC4),
	ENUM_STRING(GL_INT64_ARB),
	ENUM_STRING(GL_INT64_VEC2_ARB),
	ENUM_STRING(GL_INT64_VEC3_ARB),
	ENUM_STRING(GL_INT64_VEC4_ARB),
	ENUM_STRING(GL_UNSIGNED_INT64_ARB),
	ENUM_STRING(GL_UNSIGNED_INT64_VEC2_ARB),
	ENUM_STRING(GL_UNSIGNED_INT64_VEC3_ARB),
	ENUM_STRING(GL_UNSIGNED_INT64_VEC4_ARB),
	ENUM_STRING(GL_BOOL),
	ENUM_STRING(GL_BOOL_VEC2),
	ENUM_STRING(GL_BOOL_VEC3),
	ENUM_STRING(GL_BOOL_VEC4),
	ENUM_STRING(GL_FLOAT_MAT2),
	ENUM_STRING(GL_FLOAT_MAT3),
	ENUM_STRING(GL_FLOAT_MAT4),
	ENUM_STRING(GL_FLOAT_MAT2x3),
	ENUM_STRING(GL_FLOAT_MAT2x4),
	ENUM_STRING(GL_FLOAT_MAT3x2),
	ENUM_STRING(GL_FLOAT_MAT3x4),
	ENUM_STRING(GL_FLOAT_MAT4x2),
	ENUM_STRING(GL_FLOAT_MAT4x3),
	ENUM_STRING(GL_DOUBLE_MAT2),
	ENUM_STRING(GL_DOUBLE_MAT3),
	ENUM_STRING(GL_DOUBLE_MAT4),
	ENUM_STRING(GL_DOUBLE_MAT2x3),
	ENUM_STRING(GL_DOUBLE_MAT2x4),
	ENUM_STRING(GL_DOUBLE_MAT3x2),
	ENUM_STRING(GL_DOUBLE_MAT3x4),
	ENUM_STRING(GL_DOUBLE_MAT4x2),
	ENUM_STRING(GL_DOUBLE_MAT4x3),
	ENUM_STRING(GL_SAMPLER_1D),
	ENUM_STRING(GL_SAMPLER_2D),
	ENUM_STRING(GL_SAMPLER_3D),
	ENUM_STRING(GL_SAMPLER_CUBE),
	ENUM_STRING(GL_SAMPLER_1D_SHADOW),
	ENUM_STRING(GL_SAMPLER_2D_SHADOW),
	ENUM_STRING(GL_SAMPLER_1D_ARRAY),
	ENUM_STRING(GL_SAMPLER_2D_ARRAY),
	ENUM_STRING(GL_SAMPLER_1D_ARRAY_SHADOW),
	ENUM_STRING(GL_SAMPLER_2D_ARRAY_SHADOW),
	ENUM_STRING(GL_SAMPLER_2D_MULTISAMPLE),
	ENUM_STRING(GL_SAMPLER_2D_MULTISAMPLE_ARRAY),
	ENUM_STRING(GL_SAMPLER_CUBE_SHADOW),
	ENUM_STRING(GL_SAMPLER_BUFFER),
	ENUM_STRING(GL_SAMPLER_2D_RECT),
	ENUM_STRING(GL_SAMPLER_2D_RECT_SHADOW),
	ENUM_STRING(GL_INT_SAMPLER_1D),
	ENUM_STRING(GL_INT_SAMPLER_2D),
	ENUM_STRING(GL_INT_SAMPLER_3D),
	ENUM_STRING(GL_INT_SAMPLER_CUBE),
	ENUM_STRING(GL_INT_SAMPLER_1D_ARRAY),
	ENUM_STRING(GL_INT_SAMPLER_2D_ARRAY),
	ENUM_STRING(GL_INT_SAMPLER_2D_MULTISAMPLE),
	ENUM_STRING(GL_INT_SAMPLER_2D_MULTISAMPLE_ARRAY),
	ENUM_STRING(GL_INT_SAMPLER_BUFFER),
	ENUM_STRING(GL_INT_SAMPLER_2D_RECT),
	ENUM_STRING(GL_UNSIGNED_INT_SAMPLER_1D),
	ENUM_STRING(GL_UNSIGNED_INT_SAMPLER_2D),
	ENUM_STRING(GL_UNSIGNED_INT_SAMPLER_3D),
	ENUM_STRING(GL_UNSIGNED_INT_SAMPLER_CUBE),
	ENUM_STRING(GL_UNSIGNED_INT_SAMPLER_1D_ARRAY),
	ENUM_STRING(GL_UNSIGNED_INT_SAMPLER_2D_ARRAY),
	ENUM_STRING(GL_UNSIGNED_INT_SAMPLER_2D_MULTISAMPLE),
	ENUM_STRING(GL_UNSIGNED_INT_SAMPLER_2D_MULTISAMPLE_ARRAY),
	ENUM_STRING(GL_UNSIGNED_INT_SAMPLER_BUFFER),
	ENUM_STRING(GL_UNSIGNED_INT_SAMPLER_2D_RECT),
	{ NULL, 0 }
};

static bool
compare(float ref, float value, enum comparison cmp);

static bool
compare_uint(GLuint ref, GLuint value, enum comparison cmp);

static void
version_init(struct component_version *v, enum version_tag tag, bool core, bool compat, bool es, unsigned num)
{
	assert(tag == VERSION_GL || tag == VERSION_GLSL);

	v->_tag = tag;
	v->core = core;
	v->compat = compat;
	v->es = es;
	v->num = num;
	v->_string[0] = 0;
}

static void
version_copy(struct component_version *dest, struct component_version *src)
{
	memcpy(dest, src, sizeof(*dest));
}

static bool
version_compare(struct component_version *a, struct component_version *b, enum comparison cmp)
{
	assert(a->_tag == b->_tag);

	if (a->es != b->es)
		return false;

	return compare(a->num, b->num, cmp);
}

/**
 * Get the version string.
 */
static const char*
version_string(struct component_version *v)
{
	if (v->_string[0])
		return v->_string;

	switch (v->_tag) {
	case VERSION_GL:
		snprintf(v->_string, sizeof(v->_string) - 1, "GL%s %d.%d",
		         v->es ? " ES" : "",
		         v->num / 10, v->num % 10);
		break;
	case VERSION_GLSL:
		snprintf(v->_string, sizeof(v->_string) - 1, "GLSL%s %d.%d",
		         v->es ? " ES" : "",
		         v->num / 100, v->num % 100);
		break;
	default:
		assert(false);
		break;
	}

	return v->_string;
}


static const char *
target_to_short_name(GLenum target)
{
	switch (target) {
	case GL_VERTEX_SHADER:
		return "VS";
	case GL_FRAGMENT_SHADER:
		return "FS";
	case GL_TESS_CONTROL_SHADER:
		return "TCS";
	case GL_TESS_EVALUATION_SHADER:
		return "TES";
	case GL_GEOMETRY_SHADER:
		return "GS";
	case GL_COMPUTE_SHADER:
		return "CS";
	default:
		return "???";
	}
}


static enum piglit_result
compile_glsl(GLenum target)
{
	GLuint shader = glCreateShader(target);
	GLint ok;

	if (spirv_in_use) {
		printf("Cannot mix SPIRV and non-SPIRV shaders\n");
		return PIGLIT_FAIL;
	}

	glsl_in_use = true;

	switch (target) {
	case GL_VERTEX_SHADER:
		if (piglit_get_gl_version() < 20 &&
		    !(piglit_is_extension_supported("GL_ARB_shader_objects") &&
		      piglit_is_extension_supported("GL_ARB_vertex_shader")))
			return PIGLIT_SKIP;
		break;
	case GL_FRAGMENT_SHADER:
		if (piglit_get_gl_version() < 20 &&
		    !(piglit_is_extension_supported("GL_ARB_shader_objects") &&
		      piglit_is_extension_supported("GL_ARB_fragment_shader")))
			return PIGLIT_SKIP;
		break;
	case GL_TESS_CONTROL_SHADER:
	case GL_TESS_EVALUATION_SHADER:
		if (gl_version.num < (gl_version.es ? 32 : 40))
			if (!piglit_is_extension_supported(gl_version.es ?
							   "GL_OES_tessellation_shader" :
							   "GL_ARB_tessellation_shader"))
				return PIGLIT_SKIP;
		break;
	case GL_GEOMETRY_SHADER:
		if (gl_version.num < 32)
			if (!piglit_is_extension_supported(gl_version.es ?
							   "GL_OES_geometry_shader" :
							   "GL_ARB_geometry_shader4"))
				return PIGLIT_SKIP;
		break;
	case GL_COMPUTE_SHADER:
		if (gl_version.num < (gl_version.es ? 31 : 43))
			if (!piglit_is_extension_supported("GL_ARB_compute_shader"))
				return PIGLIT_SKIP;
		break;
	}

	if (!glsl_req_version.num) {
		printf("GLSL version requirement missing\n");
		return PIGLIT_FAIL;
	}

	if (!strstr(shader_string, "#version ")) {
		char *shader_strings[2];
		char version_string[100];
		GLint shader_string_sizes[2];

		/* Add a #version directive based on the GLSL requirement. */
		sprintf(version_string, "#version %d", glsl_req_version.num);
		if (glsl_req_version.es && glsl_req_version.num != 100) {
			strcat(version_string, " es");
		}
		strcat(version_string, "\n");
		shader_strings[0] = version_string;
		shader_string_sizes[0] = strlen(version_string);
		shader_strings[1] = shader_string;
		shader_string_sizes[1] = shader_string_size;

		glShaderSource(shader, 2,
				    (const GLchar **) shader_strings,
				    shader_string_sizes);

	} else {
		glShaderSource(shader, 1,
				    (const GLchar **) &shader_string,
				    &shader_string_size);
	}

	glCompileShader(shader);

	glGetShaderiv(shader, GL_COMPILE_STATUS, &ok);

	if (!ok) {
		GLchar *info;
		GLint size;

		glGetShaderiv(shader, GL_INFO_LOG_LENGTH, &size);
		info = malloc(size);

		glGetShaderInfoLog(shader, size, NULL, info);

		fprintf(stderr, "Failed to compile %s: %s\n",
			target_to_short_name(target),
			info);

		free(info);
		return PIGLIT_FAIL;
	}

	switch (target) {
	case GL_VERTEX_SHADER:
		vertex_shaders[num_vertex_shaders] = shader;
		num_vertex_shaders++;
		break;
	case GL_TESS_CONTROL_SHADER:
		tess_ctrl_shaders[num_tess_ctrl_shaders] = shader;
		num_tess_ctrl_shaders++;
		break;
	case GL_TESS_EVALUATION_SHADER:
		tess_eval_shaders[num_tess_eval_shaders] = shader;
		num_tess_eval_shaders++;
		break;
	case GL_GEOMETRY_SHADER:
		geometry_shaders[num_geometry_shaders] = shader;
		num_geometry_shaders++;
		break;
	case GL_FRAGMENT_SHADER:
		fragment_shaders[num_fragment_shaders] = shader;
		num_fragment_shaders++;
		break;
	case GL_COMPUTE_SHADER:
		compute_shaders[num_compute_shaders] = shader;
		num_compute_shaders++;
		break;
	}
	return PIGLIT_PASS;
}


static enum piglit_result
compile_and_bind_program(GLenum target, const char *start, int len)
{
	GLuint prog;
	char *source;

	switch (target) {
	case GL_VERTEX_PROGRAM_ARB:
		if (!piglit_is_extension_supported("GL_ARB_vertex_program"))
			return PIGLIT_SKIP;
		break;
	case GL_FRAGMENT_PROGRAM_ARB:
		if (!piglit_is_extension_supported("GL_ARB_fragment_program"))
			return PIGLIT_SKIP;
		break;
	}

	source = malloc(len + 1);
	memcpy(source, start, len);
	source[len] = 0;
	prog = piglit_compile_program(target, source);

	glEnable(target);
	glBindProgramARB(target, prog);
	link_ok = true;
	prog_in_use = true;

	return PIGLIT_PASS;
}

static enum piglit_result
<<<<<<< HEAD
load_and_specialize_spirv(GLenum target,
			  const char *binary, unsigned size)
=======
specialize_spirv(GLenum target,
		 GLuint shader)
>>>>>>> 6e4cea91
{
	if (glsl_in_use) {
		printf("Cannot mix SPIR-V and non-SPIR-V shaders\n");
		return PIGLIT_FAIL;
	}

	spirv_in_use = true;

<<<<<<< HEAD
	GLuint shader = glCreateShader(target);

	glShaderBinary(1, &shader, GL_SHADER_BINARY_FORMAT_SPIR_V_ARB,
		       binary, size);

=======
>>>>>>> 6e4cea91
	const struct specialization_list *specs;

	switch (target) {
	case GL_VERTEX_SHADER:
		specs = specializations + 0;
		break;
	case GL_TESS_CONTROL_SHADER:
		specs = specializations + 1;
		break;
	case GL_TESS_EVALUATION_SHADER:
		specs = specializations + 2;
		break;
	case GL_GEOMETRY_SHADER:
		specs = specializations + 3;
		break;
	case GL_FRAGMENT_SHADER:
		specs = specializations + 4;
		break;
	case GL_COMPUTE_SHADER:
		specs = specializations + 5;
		break;
	default:
		assert(!"Should not get here.");
	}

	glSpecializeShaderARB(shader,
			      "main",
			      specs->n_entries,
			      specs->indices,
			      &specs->values[0].u);

	GLint ok;
	glGetShaderiv(shader, GL_COMPILE_STATUS, &ok);

	if (!ok) {
		GLchar *info;
		GLint size;

		glGetShaderiv(shader, GL_INFO_LOG_LENGTH, &size);
		info = malloc(size);

		glGetShaderInfoLog(shader, size, NULL, info);

		printf("Failed to specialize %s: %s\n",
		       target_to_short_name(target), info);

		free(info);
		return PIGLIT_FAIL;
	}

	switch (target) {
	case GL_VERTEX_SHADER:
		vertex_shaders[num_vertex_shaders] = shader;
		num_vertex_shaders++;
		break;
	case GL_TESS_CONTROL_SHADER:
		tess_ctrl_shaders[num_tess_ctrl_shaders] = shader;
		num_tess_ctrl_shaders++;
		break;
	case GL_TESS_EVALUATION_SHADER:
		tess_eval_shaders[num_tess_eval_shaders] = shader;
		num_tess_eval_shaders++;
		break;
	case GL_GEOMETRY_SHADER:
		geometry_shaders[num_geometry_shaders] = shader;
		num_geometry_shaders++;
		break;
	case GL_FRAGMENT_SHADER:
		fragment_shaders[num_fragment_shaders] = shader;
		num_fragment_shaders++;
		break;
	case GL_COMPUTE_SHADER:
		compute_shaders[num_compute_shaders] = shader;
		num_compute_shaders++;
		break;
	}

	return PIGLIT_PASS;
}

static enum piglit_result
assemble_spirv(GLenum target)
{
	if (!piglit_is_extension_supported("GL_ARB_gl_spirv")) {
		printf("GL_ARB_gl_spirv not supported, but required "
			"to run SPIR-V shaders\n");
		return PIGLIT_SKIP;
	}

<<<<<<< HEAD
	char *arguments[] = {
		getenv("PIGLIT_SPIRV_AS_BINARY"),
		"-o", "-",
		NULL
	};

	if (arguments[0] == NULL)
		arguments[0] = "spirv-as";

=======
>>>>>>> 6e4cea91
	/* Strip comments from the source */
	char *stripped_source = malloc(shader_string_size);
	char *p = stripped_source;
	bool at_start_of_line = true;

	for (const char *in = shader_string;
	     in < shader_string + shader_string_size;
	     in++) {
		if (*in == '#' && at_start_of_line) {
			const char *end;
			end = memchr(in,
				     '\n',
				     shader_string + shader_string_size - in);
			if (end == NULL)
				break;
			in = end;
		} else {
			at_start_of_line = *in == '\n';
			*(p++) = *in;
		}
	}

<<<<<<< HEAD
	uint8_t *binary_source;
	size_t binary_source_length;
	bool res = piglit_subprocess(arguments,
				     p - stripped_source,
				     (const uint8_t *)
				     stripped_source,
				     &binary_source_length,
				     &binary_source);

	free(stripped_source);

	if (!res) {
		fprintf(stderr, "spirv-as failed\n");
		return PIGLIT_FAIL;
	}

	enum piglit_result ret;

	ret = load_and_specialize_spirv(target,
					(const char *)
					binary_source,
					binary_source_length);

	free(binary_source);

	return ret;
=======
	GLuint shader = piglit_assemble_spirv(target,
					      p - stripped_source,
					      stripped_source);

	free(stripped_source);

	return specialize_spirv(target, shader);
>>>>>>> 6e4cea91
}

static enum piglit_result
link_sso(GLenum target)
{
	GLint ok;

	glLinkProgram(prog);

	glGetProgramiv(prog, GL_LINK_STATUS, &ok);
	if (ok) {
		link_ok = true;
	} else {
		GLint size;

		glGetProgramiv(prog, GL_INFO_LOG_LENGTH, &size);
		prog_err_info = malloc(size);

		glGetProgramInfoLog(prog, size, NULL, prog_err_info);

		fprintf(stderr, "SSO glLinkProgram(%s) failed: %s\n",
			target_to_short_name(target),
			prog_err_info);

		free(prog_err_info);
		return PIGLIT_FAIL;
	}

	switch (target) {
	case GL_VERTEX_SHADER:
		sso_vertex_prog = prog;
		glUseProgramStages(pipeline, GL_VERTEX_SHADER_BIT, prog);
		break;
	case GL_TESS_CONTROL_SHADER:
		sso_tess_control_prog = prog;
		glUseProgramStages(pipeline, GL_TESS_CONTROL_SHADER_BIT, prog);
		break;
	case GL_TESS_EVALUATION_SHADER:
		sso_tess_eval_prog = prog;
		glUseProgramStages(pipeline, GL_TESS_EVALUATION_SHADER_BIT, prog);
		break;
	case GL_GEOMETRY_SHADER:
		sso_geometry_prog = prog;
		glUseProgramStages(pipeline, GL_GEOMETRY_SHADER_BIT, prog);
		break;
	case GL_FRAGMENT_SHADER:
		sso_fragment_prog = prog;
		glUseProgramStages(pipeline, GL_FRAGMENT_SHADER_BIT, prog);
		break;
	case GL_COMPUTE_SHADER:
		sso_compute_prog = prog;
		glUseProgramStages(pipeline, GL_COMPUTE_SHADER_BIT, prog);
		break;
	}
	return PIGLIT_PASS;
}

/**
 * Compare two values given a specified comparison operator
 */
static bool
compare(float ref, float value, enum comparison cmp)
{
	switch (cmp) {
	case equal:         return value == ref;
	case not_equal:     return value != ref;
	case less:          return value <  ref;
	case greater_equal: return value >= ref;
	case greater:       return value >  ref;
	case less_equal:    return value <= ref;
	}

	assert(!"Should not get here.");
	return false;
}

static bool
compare_uint(GLuint ref, GLuint value, enum comparison cmp)
{
	switch (cmp) {
	case equal:         return value == ref;
	case not_equal:     return value != ref;
	case less:          return value <  ref;
	case greater_equal: return value >= ref;
	case greater:       return value >  ref;
	case less_equal:    return value <= ref;
	}

	assert(!"Should not get here.");
	return false;
}

/**
 * Get the string representation of a comparison operator
 */
static const char *
comparison_string(enum comparison cmp)
{
	switch (cmp) {
	case equal:         return "==";
	case not_equal:     return "!=";
	case less:          return "<";
	case greater_equal: return ">=";
	case greater:       return ">";
	case less_equal:    return "<=";
	}

	assert(!"Should not get here.");
	return false;
}

/**
 * " ES" before the comparison operator indicates the version
 * pertains to GL ES.
 */
static void
parse_version_comparison(const char *line, enum comparison *cmp,
			 struct component_version *v, enum version_tag tag)
{
	unsigned major;
	unsigned minor;
	unsigned full_num;
	const bool core = parse_str(line, "CORE", &line);
	const bool compat = parse_str(line, "COMPAT", &line);
	const bool es = parse_str(line, "ES", &line);

	REQUIRE(parse_comparison_op(line, cmp, &line),
		"Invalid comparison operation at: %s\n", line);

	REQUIRE(parse_uint(line, &major, &line) &&
		parse_str(line, ".", &line) &&
		parse_uint(line, &minor, &line),
		"Invalid version string: %s\n", line);

	parse_whitespace(line, &line);
	if (*line != '\n') {
		printf("Unexpected characters following version comparison\n");
		piglit_report_result(PIGLIT_FAIL);
	}

	/* This hack is so that we can tell the difference between GL versions
	 * and GLSL versions.  All GL versions look like 3.2, and we want the
	 * integer to be 32.  All GLSL versions look like 1.40, and we want
	 * the integer to be 140.
	 */
	if (tag == VERSION_GLSL) {
		full_num = (major * 100) + minor;
	} else {
		full_num = (major * 10) + minor;
	}

	version_init(v, tag, core, compat, es, full_num);
}

#define KNOWN_GL_SPV_MAPPING 6

static const char* table[KNOWN_GL_SPV_MAPPING][2] =
{{ "GL_AMD_shader_trinary_minmax", "SPV_AMD_shader_trinary_minmax"},
 {"GL_ARB_shader_group_vote", "SPV_KHR_subgroup_vote"},
 {"GL_ARB_shader_ballot", "SPV_KHR_shader_ballot"},
 {"GL_ARB_shader_subroutine", "not supported"},
 {"GL_ARB_geometry_shader4", "not supported"},
 {"GL_MESA_shader_integer_functions", "not supported"},};

/*
 * Returns the SPIR-V extension that defines the equivalent
 * funcionality provided by the OpenGL extension @gl_name
 */
static const char *
check_spv_extension_equivalent(const char *gl_name)
{
        unsigned int i;

        for (i = 0 ; i < KNOWN_GL_SPV_MAPPING; i++)
                if (strcmp(gl_name, table[i][0]) == 0)
                        return table[i][1];

	return NULL;
}


/* Perhaps we could move this to piglit-util. For now it is only used
 * on shader_runner
 */
static const char **spirv_extensions = NULL;

static void
initialize_spv_extensions(void)
{
	int loop, num_spir_v_extensions;

	if (spirv_extensions != NULL)
		return;

	glGetIntegerv(GL_NUM_SPIR_V_EXTENSIONS, &num_spir_v_extensions);
	spirv_extensions = malloc (sizeof(char*) * (num_spir_v_extensions + 1));
	assert (spirv_extensions != NULL);

	for (loop = 0; loop < num_spir_v_extensions; loop++) {
		spirv_extensions[loop] = (const char*) glGetStringi(GL_SPIR_V_EXTENSIONS, loop);
	}

	spirv_extensions[loop] = NULL;
}

static bool
spv_is_extension_supported(const char *name)
{
	initialize_spv_extensions();
	return piglit_is_extension_in_array(spirv_extensions, name);
}

/*
 * Wrapper for extension checking.  If using a GLSL shader, this
 * method is equivalent to call piglit_is_extension_supported.
 *
 * But with SPIR-V shaders we can't just check for the OpenGL
 * extension, but also for the SPV equivalent if using a SPIR-V
 * binary, as it is not mandatory to support the SPV extension even if
 * the equivalent OpenGL one is.
 */
static bool
shader_runner_is_extension_supported(const char *name)
{
	bool result = true;
	if (spirv_replaces_glsl) {
		const char *spv_name = check_spv_extension_equivalent(name);

		if (spv_name != NULL)
			result = result && spv_is_extension_supported(spv_name);
	}

	return result && piglit_is_extension_supported(name);
}

#define KNOWN_GL_SPV_MAPPING 6

static const char* table[KNOWN_GL_SPV_MAPPING][2] =
{{ "GL_AMD_shader_trinary_minmax", "SPV_AMD_shader_trinary_minmax"},
 {"GL_ARB_shader_group_vote", "SPV_KHR_subgroup_vote"},
 {"GL_ARB_shader_ballot", "SPV_KHR_shader_ballot"},
 {"GL_ARB_shader_subroutine", "not supported"},
 {"GL_ARB_geometry_shader4", "not supported"},
 {"GL_MESA_shader_integer_functions", "not supported"},};

/*
 * Returns the SPIR-V extension that defines the equivalent
 * funcionality provided by the OpenGL extension @gl_name
 */
static const char *
check_spv_extension_equivalent(const char *gl_name)
{
        unsigned int i;

        for (i = 0 ; i < KNOWN_GL_SPV_MAPPING; i++)
                if (strcmp(gl_name, table[i][0]) == 0)
                        return table[i][1];

	return NULL;
}


/* Perhaps we could move this to piglit-util. For now it is only used
 * on shader_runner
 */
static const char **spirv_extensions = NULL;

static void
initialize_spv_extensions(void)
{
	int loop, num_spir_v_extensions;

	if (spirv_extensions != NULL)
		return;

	glGetIntegerv(GL_NUM_SPIR_V_EXTENSIONS, &num_spir_v_extensions);
	spirv_extensions = malloc (sizeof(char*) * (num_spir_v_extensions + 1));
	assert (spirv_extensions != NULL);

	for (loop = 0; loop < num_spir_v_extensions; loop++) {
		spirv_extensions[loop] = (const char*) glGetStringi(GL_SPIR_V_EXTENSIONS, loop);
	}

	spirv_extensions[loop] = NULL;
}

static bool
spv_is_extension_supported(const char *name)
{
	initialize_spv_extensions();
	return piglit_is_extension_in_array(spirv_extensions, name);
}

/*
 * Wrapper for extension checking.  If using a GLSL shader, this
 * method is equivalent to call piglit_is_extension_supported.
 *
 * But with SPIR-V shaders we can't just check for the OpenGL
 * extension, but also for the SPV equivalent if using a SPIR-V
 * binary, as it is not mandatory to support the SPV extension even if
 * the equivalent OpenGL one is.
 */
static bool
shader_runner_is_extension_supported(const char *name)
{
	bool result = true;
	if (spirv_replaces_glsl) {
		const char *spv_name = check_spv_extension_equivalent(name);

		if (spv_name != NULL)
			result = result && spv_is_extension_supported(spv_name);
	}

	return result && piglit_is_extension_supported(name);
}

/**
 * Parse and check a line from the requirement section of the test
 */
static enum piglit_result
process_requirement(const char *line)
{
	char buffer[4096];
	static const struct {
		const char *name;
		int *val;
		const char *desc;
	} getint_limits[] = {
		{
			"GL_MAX_VERTEX_OUTPUT_COMPONENTS",
			&gl_max_vertex_output_components,
			"vertex output components",
		},
		{
			"GL_MAX_FRAGMENT_UNIFORM_COMPONENTS",
			&gl_max_fragment_uniform_components,
			"fragment uniform components",
		},
		{
			"GL_MAX_VERTEX_UNIFORM_COMPONENTS",
			&gl_max_vertex_uniform_components,
			"vertex uniform components",
		},
		{
			"GL_MAX_VERTEX_ATTRIBS",
			&gl_max_vertex_attribs,
			"vertex attribs",
		},
		{
			"GL_MAX_VARYING_COMPONENTS",
			&gl_max_varying_components,
			"varying components",
		},
	};
	unsigned i;

	/* The INT keyword in the requirements section causes
	 * shader_runner to read the specified integer value and
	 * processes the given requirement.
	 */
	if (parse_str(line, "INT ", &line)) {
		enum comparison cmp;
		int comparison_value, gl_int_value;
		unsigned int_enum;

		REQUIRE(parse_enum_gl(line, &int_enum, &line),
			"Invalid comparison enum at: %s\n", line);
		REQUIRE(parse_comparison_op(line, &cmp, &line),
			"Invalid comparison operation at: %s\n", line);
		REQUIRE(parse_int(line, &comparison_value, &line),
			"Invalid comparison value at: %s\n", line);

		glGetIntegerv(int_enum, &gl_int_value);
		if (!piglit_check_gl_error(GL_NO_ERROR)) {
			fprintf(stderr, "Error reading %s\n",
				piglit_get_gl_enum_name(int_enum));
			return PIGLIT_FAIL;
		}

		if (!compare(comparison_value, gl_int_value, cmp)) {
			printf("Test requires %s %s %i.  "
			       "The driver supports %i.\n",
			       piglit_get_gl_enum_name(int_enum),
			       comparison_string(cmp),
			       comparison_value,
			       gl_int_value);
			return PIGLIT_SKIP;
		}

		return PIGLIT_PASS;
	}

	/* There are five types of requirements that a test can currently
	 * have:
	 *
	 *    * Require that some GL extension be supported
	 *    * Require some particular versions of GL
	 *    * Require some particular versions of GLSL
	 *    * Require some particular number of uniform components
	 *    * Require shaders be built as separate shader objects
	 *
	 * The tests for GL and GLSL versions can be equal, not equal,
	 * less, less-or-equal, greater, or greater-or-equal.  Extension tests
	 * can also require that a particular extension not be supported by
	 * prepending ! to the extension name.
	 */
	for (i = 0; i < ARRAY_SIZE(getint_limits); i++) {
		enum comparison cmp;
		int maxcomp;

		if (!parse_str(line, getint_limits[i].name, &line))
			continue;

		REQUIRE(parse_comparison_op(line, &cmp, &line),
			"Invalid comparison operation at: %s\n", line);

		maxcomp = atoi(line);
		if (!compare(maxcomp, *getint_limits[i].val, cmp)) {
			printf("Test requires %s %s %i.  "
			       "The driver supports %i.\n",
			       getint_limits[i].desc,
			       comparison_string(cmp),
			       maxcomp,
			       *getint_limits[i].val);
			return PIGLIT_SKIP;
		}
		return PIGLIT_PASS;
	}

	if (parse_str(line, "GL_", NULL) &&
	    parse_word_copy(line, buffer, sizeof(buffer), &line)) {
		if (!shader_runner_is_extension_supported(buffer))
			return PIGLIT_SKIP;
	} else if (parse_str(line, "!", &line) &&
		   parse_str(line, "GL_", NULL) &&
		   parse_word_copy(line, buffer, sizeof(buffer), &line)) {
		if (shader_runner_is_extension_supported(buffer))
			return PIGLIT_SKIP;
	} else if (parse_str(line, "GLSL", &line)) {
		enum comparison cmp;

		parse_version_comparison(line, &cmp, &glsl_req_version,
		                         VERSION_GLSL);

		/* We only allow >= because we potentially use the
		 * version number to insert a #version directive. */
		if (cmp != greater_equal) {
			printf("Unsupported GLSL version comparison\n");
			return PIGLIT_FAIL;
		}

		if (!version_compare(&glsl_req_version, &glsl_version, cmp)) {
			printf("Test requires %s %s.  "
			       "Actual version %s.\n",
			       comparison_string(cmp),
			       version_string(&glsl_req_version),
			       version_string(&glsl_version));
			return PIGLIT_SKIP;
		}
	} else if (parse_str(line, "GL", &line)) {
		enum comparison cmp;
		struct component_version gl_req_version;

		parse_version_comparison(line, &cmp, &gl_req_version,
		                         VERSION_GL);

		if (!version_compare(&gl_req_version, &gl_version, cmp)) {
			printf("Test requires %s %s.  "
			       "Actual version is %s.\n",
			       comparison_string(cmp),
			       version_string(&gl_req_version),
			       version_string(&gl_version));
			return PIGLIT_SKIP;
		}
	} else if (parse_str(line, "rlimit", &line)) {
		unsigned lim;

		REQUIRE(parse_uint(line, &lim, &line),
			"Invalid rlimit argument at: %s\n", line);

		piglit_set_rlimit(lim);
	}  else if (parse_str(line, "SSO", &line) &&
		    parse_str(line, "ENABLED", NULL)) {
		const char *const ext_name = gl_version.es
			? "GL_EXT_separate_shader_objects"
			: "GL_ARB_separate_shader_objects";
		const unsigned min_version = gl_version.es
			? 31 : 41;

		if (gl_version.num < min_version)
			piglit_require_extension(ext_name);

		sso_in_use = true;
		glGenProgramPipelines(1, &pipeline);
	} else if (parse_str(line, "SPIRV", &line)) {
		spirv_replaces_glsl = !force_glsl;

		if (parse_str(line, "ONLY", NULL)) {
			spirv_replaces_glsl = true;
			test_contains_spirv = true;

			if (force_glsl) {
				printf("This shader is not compatible with GLSL\n");
				return PIGLIT_SKIP;
			}
		} else if (parse_str(line, "YES", NULL)) {
			test_contains_spirv = true;
		} else if (parse_str(line, "NO", &line)) {
			if (spirv_replaces_glsl) {
				printf("This shader is not compatible with SPIR-V\n");
				return PIGLIT_SKIP;
			}
                } else {
			printf("Unknown SPIRV line in [require]\n");
			return PIGLIT_FAIL;
		}

		if (spirv_replaces_glsl)
			force_no_names = true;
	}
	return PIGLIT_PASS;
}


/**
 * Process a line from the [geometry layout] section of a test
 */
static void
process_geometry_layout(const char *line)
{
	char s[32];
	int x;

	parse_whitespace(line, &line);

	if (line[0] == '\0' || line[0] == '\n') {
		return;
	} else if (sscanf(line, "input type %31s", s) == 1) {
		geometry_layout_input_type = decode_drawing_mode(s);
	} else if (sscanf(line, "output type %31s", s) == 1) {
		geometry_layout_output_type = decode_drawing_mode(s);
	} else if (sscanf(line, "vertices out %d", &x) == 1) {
		geometry_layout_vertices_out = x;
	} else {
		printf("Could not parse geometry layout line: %s\n", line);
		piglit_report_result(PIGLIT_FAIL);
	}
}

static enum piglit_result
leave_state(enum states state, const char *line, const char *script_name)
{
	switch (state) {
	case none:
		break;

	case requirements:
		if (spirv_replaces_glsl) {
			printf("Running on SPIR-V mode\n");
		}
                if (force_no_names && !spirv_replaces_glsl) {
			printf("Running on GLSL mode, forcing not using "
				"uniform/uniform block names\n");
		}
		break;

	case vertex_shader:
		if (spirv_replaces_glsl)
			break;
		shader_string_size = line - shader_string;
		return compile_glsl(GL_VERTEX_SHADER);

	case vertex_shader_passthrough:
		if (spirv_replaces_glsl) {
			shader_string = (char *) passthrough_vertex_shader_source_spv;
			shader_string_size = strlen(passthrough_vertex_shader_source_spv);

			return assemble_spirv(GL_VERTEX_SHADER);
		}
		return compile_glsl(GL_VERTEX_SHADER);

	case vertex_program:
		return compile_and_bind_program(GL_VERTEX_PROGRAM_ARB,
						shader_string,
						line - shader_string);

	case vertex_shader_spirv:
		if (!spirv_replaces_glsl)
			break;
		shader_string_size = line - shader_string;
		return assemble_spirv(GL_VERTEX_SHADER);

	case vertex_shader_specializations:
		break;

	case tess_ctrl_shader:
		if (spirv_replaces_glsl)
			break;
		shader_string_size = line - shader_string;
		return compile_glsl(GL_TESS_CONTROL_SHADER);

	case tess_ctrl_shader_spirv:
		if (!spirv_replaces_glsl)
			break;
		shader_string_size = line - shader_string;
		return assemble_spirv(GL_TESS_CONTROL_SHADER);

	case tess_ctrl_shader_specializations:
		break;

	case tess_eval_shader:
		if (spirv_replaces_glsl)
			break;
		shader_string_size = line - shader_string;
		return compile_glsl(GL_TESS_EVALUATION_SHADER);

	case tess_eval_shader_spirv:
		if (!spirv_replaces_glsl)
			break;
		shader_string_size = line - shader_string;
		return assemble_spirv(GL_TESS_EVALUATION_SHADER);

	case tess_eval_shader_specializations:
		break;

	case geometry_shader:
		if (spirv_replaces_glsl)
			break;
		shader_string_size = line - shader_string;
		return compile_glsl(GL_GEOMETRY_SHADER);

	case geometry_shader_spirv:
		if (!spirv_replaces_glsl)
			break;
		shader_string_size = line - shader_string;
		return assemble_spirv(GL_GEOMETRY_SHADER);

	case geometry_shader_specializations:
		break;

	case geometry_layout:
		break;

	case fragment_shader:
		if (spirv_replaces_glsl)
			break;
		shader_string_size = line - shader_string;
		return compile_glsl(GL_FRAGMENT_SHADER);

	case fragment_program:
		return compile_and_bind_program(GL_FRAGMENT_PROGRAM_ARB,
						shader_string,
						line - shader_string);
		break;

	case fragment_shader_spirv:
		if (!spirv_replaces_glsl)
			break;
		shader_string_size = line - shader_string;
		return assemble_spirv(GL_FRAGMENT_SHADER);

	case fragment_shader_specializations:
		break;

	case compute_shader:
		if (spirv_replaces_glsl)
			break;
		shader_string_size = line - shader_string;
		return compile_glsl(GL_COMPUTE_SHADER);

	case compute_shader_spirv:
		if (!spirv_replaces_glsl)
			break;
		shader_string_size = line - shader_string;
		return assemble_spirv(GL_COMPUTE_SHADER);

	case compute_shader_specializations:
		break;

	case vertex_data:
		vertex_data_end = line;
		break;

	case elements:
		break;

	case test:
		break;

	default:
		assert(!"Not yet supported.");
	}
	return PIGLIT_PASS;
}


static enum piglit_result
process_shader(GLenum target, unsigned num_shaders, GLuint *shaders)
{
	if (num_shaders == 0)
		return PIGLIT_PASS;

	if (sso_in_use) {
		prog = glCreateProgram();
		glProgramParameteri(prog, GL_PROGRAM_SEPARABLE, GL_TRUE);
	}

	for (unsigned i = 0; i < num_shaders; i++) {
		glAttachShader(prog, shaders[i]);
	}

#ifdef PIGLIT_USE_OPENGL
	if (geometry_layout_input_type != GL_TRIANGLES) {
		glProgramParameteriARB(prog, GL_GEOMETRY_INPUT_TYPE_ARB,
				       geometry_layout_input_type);
	}
	if (geometry_layout_output_type != GL_TRIANGLE_STRIP) {
		glProgramParameteriARB(prog, GL_GEOMETRY_OUTPUT_TYPE_ARB,
				       geometry_layout_output_type);
	}
	if (geometry_layout_vertices_out != 0) {
		glProgramParameteriARB(prog, GL_GEOMETRY_VERTICES_OUT_ARB,
				       geometry_layout_vertices_out);
	}
#endif

	/* If the shaders reference piglit_vertex or piglit_tex, bind
	 * them to some fixed attribute locations so they can be used
	 * with piglit_draw_rect_tex() in GLES.
	 */
	glBindAttribLocation(prog, PIGLIT_ATTRIB_POS, "piglit_vertex");
	glBindAttribLocation(prog, PIGLIT_ATTRIB_TEX, "piglit_texcoord");

	if (sso_in_use) {
		return link_sso(target);
	}
	return PIGLIT_PASS;
}


static enum piglit_result
link_and_use_shaders(void)
{
	enum piglit_result result;
	unsigned i;
	GLenum err;
	GLint ok;

	if ((num_vertex_shaders == 0)
	    && (num_fragment_shaders == 0)
	    && (num_tess_ctrl_shaders == 0)
	    && (num_tess_eval_shaders == 0)
	    && (num_geometry_shaders == 0)
	    && (num_compute_shaders == 0))
		return PIGLIT_PASS;

	if (!sso_in_use)
		prog = glCreateProgram();

	result = process_shader(GL_VERTEX_SHADER, num_vertex_shaders, vertex_shaders);
	if (result != PIGLIT_PASS)
		goto cleanup;
	result = process_shader(GL_TESS_CONTROL_SHADER, num_tess_ctrl_shaders, tess_ctrl_shaders);
	if (result != PIGLIT_PASS)
		goto cleanup;
	result = process_shader(GL_TESS_EVALUATION_SHADER, num_tess_eval_shaders, tess_eval_shaders);
	if (result != PIGLIT_PASS)
		goto cleanup;
	result = process_shader(GL_GEOMETRY_SHADER, num_geometry_shaders, geometry_shaders);
	if (result != PIGLIT_PASS)
		goto cleanup;
	result = process_shader(GL_FRAGMENT_SHADER, num_fragment_shaders, fragment_shaders);
	if (result != PIGLIT_PASS)
		goto cleanup;
	result = process_shader(GL_COMPUTE_SHADER, num_compute_shaders, compute_shaders);
	if (result != PIGLIT_PASS)
		goto cleanup;

	if (!sso_in_use)
		glLinkProgram(prog);

	if (!sso_in_use) {
		glGetProgramiv(prog, GL_LINK_STATUS, &ok);
		if (ok) {
			link_ok = true;
		} else {
			GLint size;

			glGetProgramiv(prog, GL_INFO_LOG_LENGTH, &size);
			prog_err_info = malloc(size);

			glGetProgramInfoLog(prog, size, NULL, prog_err_info);

			result = PIGLIT_PASS;
			goto cleanup;
		}

		glUseProgram(prog);
	}

	err = glGetError();
	if (!err) {
		prog_in_use = true;
	} else {
		GLint size;

		glGetProgramiv(prog, GL_INFO_LOG_LENGTH, &size);
		prog_err_info = malloc(size);

		glGetProgramInfoLog(prog, size, NULL, prog_err_info);
	}

cleanup:
	for (i = 0; i < num_vertex_shaders; i++) {
		glDeleteShader(vertex_shaders[i]);
	}
	num_vertex_shaders = 0;

	for (i = 0; i < num_tess_ctrl_shaders; i++) {
		glDeleteShader(tess_ctrl_shaders[i]);
	}
	num_tess_ctrl_shaders = 0;

	for (i = 0; i < num_tess_eval_shaders; i++) {
		glDeleteShader(tess_eval_shaders[i]);
	}
	num_tess_eval_shaders = 0;

	for (i = 0; i < num_geometry_shaders; i++) {
		glDeleteShader(geometry_shaders[i]);
	}
	num_geometry_shaders = 0;

	for (i = 0; i < num_fragment_shaders; i++) {
		glDeleteShader(fragment_shaders[i]);
	}
	num_fragment_shaders = 0;

	for (i = 0; i < num_compute_shaders; i++) {
		glDeleteShader(compute_shaders[i]);
	}
	num_compute_shaders = 0;

	return result;
}

static enum piglit_result
process_specialization(enum states state, const char *line)
{
	const char *end = strchrnul(line, '\n');
	const char *next;
	enum { TYPE_FLOAT, TYPE_UINT } type;

	while (line < end && isspace(*line))
		line++;

	if (line >= end || *line == '#')
		return PIGLIT_PASS;

	if (parse_str(line, "uint", &next))
		type = TYPE_UINT;
	else if (parse_str(line, "float", &next))
		type = TYPE_FLOAT;
	else
		goto invalid;

	struct specialization_list *list;

	switch (state) {
	case vertex_shader_specializations:
		list = specializations + 0;
		break;
	case tess_ctrl_shader_specializations:
		list = specializations + 1;
		break;
	case tess_eval_shader_specializations:
		list = specializations + 2;
		break;
	case geometry_shader_specializations:
		list = specializations + 3;
		break;
	case fragment_shader_specializations:
		list = specializations + 4;
		break;
	case compute_shader_specializations:
		list = specializations + 5;
		break;
	default:
		assert(!"Should not get here.");
	}

	if (list->n_entries >= list->buffer_size) {
		if (list->buffer_size == 0)
			list->buffer_size = 1;
		else
			list->buffer_size *= 2;
		list->indices = realloc(list->indices,
					(sizeof list->indices[0]) *
					list->buffer_size);
		list->values = realloc(list->values,
				       (sizeof list->values[0]) *
				       list->buffer_size);
	}

	if (parse_uints(next, list->indices + list->n_entries, 1, &next) != 1)
		goto invalid;

	switch (type) {
	case TYPE_UINT:
		if (parse_uints(next,
				&list->values[list->n_entries].u,
				1,
				&next) != 1)
			goto invalid;
		break;
	case TYPE_FLOAT:
		if (parse_floats(next,
				 &list->values[list->n_entries].f,
				 1,
				 &next) != 1)
			goto invalid;
		break;
	}

	list->n_entries++;

	return PIGLIT_PASS;

 invalid:
	fprintf(stderr, "Invalid specialization line\n");
	return PIGLIT_FAIL;
}

<<<<<<< HEAD
=======
static enum piglit_result
process_elements(enum states state, const char *line)
{
	const char *end = strchrnul(line, '\n');

	while (true) {
		while (line < end && isspace(*line))
			line++;
		if (line >= end  || *line == '#')
			return PIGLIT_PASS;

		if (num_elements >= elements_buffer_size) {
			if (elements_buffer_size == 0)
				elements_buffer_size = 1;
			else
				elements_buffer_size *= 2;
			elements_buffer = realloc(elements_buffer,
						  elements_buffer_size *
						  sizeof *elements_buffer);
		}

		unsigned val;
		if (parse_uints(line, &val, 1, &line) != 1 ||
		    val > UINT16_MAX) {
			fprintf(stderr, "Invalid elements line\n");
			return PIGLIT_FAIL;
		}

		elements_buffer[num_elements++] = val;
	}

	return PIGLIT_PASS;
}

>>>>>>> 6e4cea91
static char *
spirv_replacement_script(const char *script_name)
{
	int len = strlen(script_name);
	char *buf = malloc(len + 5);
	memcpy(buf, script_name, len);
	strcpy(buf + len, ".spv");

	if (piglit_is_file_older_than(buf, script_name)) {
		printf("SPIR-V shader_test %s is older than "
		       "corresponding GLSL shader_test"
		       "or does not exist.\n",
		       buf);
		free(buf);
		return NULL;
	}

	return buf;
}

static enum piglit_result
process_test_script(const char *script_name)
{
	unsigned text_size;
	unsigned line_num;
	char *text = piglit_load_text_file(script_name, &text_size);
	enum states state = none;
	const char *line = text;
	enum piglit_result result;

	if (line == NULL) {
		printf("could not read file \"%s\"\n", script_name);
		return PIGLIT_FAIL;
	}

	line_num = 1;

	while (line[0] != '\0') {
		if (line[0] == '[') {
			if (state == requirements &&
				spirv_replaces_glsl &&
				!test_contains_spirv) {
					free(text);
					char *replacement =
                                                spirv_replacement_script(script_name);
					if (replacement == NULL)
						return PIGLIT_FAIL;
					enum piglit_result res =
						process_test_script(replacement);
					free(replacement);
					return res;
				}
			result = leave_state(state, line, script_name);
			if (result != PIGLIT_PASS)
				return result;

			if (parse_str(line, "[require]", NULL)) {
				state = requirements;
			} else if (parse_str(line, "[vertex shader]", NULL)) {
				state = vertex_shader;
				shader_string = NULL;
			} else if (parse_str(line, "[vertex program]", NULL)) {
				state = vertex_program;
				shader_string = NULL;
			} else if (parse_str(line, "[vertex shader passthrough]", NULL)) {
				state = vertex_shader_passthrough;
				shader_string =
					(char *) passthrough_vertex_shader_source;
				shader_string_size = strlen(shader_string);
			} else if (parse_str(line, "[vertex shader spirv]", NULL)) {
				state = vertex_shader_spirv;
				shader_string = NULL;
			} else if (parse_str(line, "[vertex shader specializations]", NULL)) {
				state = vertex_shader_specializations;
			} else if (parse_str(line, "[tessellation control shader]", NULL)) {
				state = tess_ctrl_shader;
				shader_string = NULL;
			} else if (parse_str(line, "[tessellation control shader spirv]", NULL)) {
				state = tess_ctrl_shader_spirv;
				shader_string = NULL;
			} else if (parse_str(line, "[tessellation control shader specializations]", NULL)) {
				state = tess_ctrl_shader_specializations;
			} else if (parse_str(line, "[tessellation evaluation shader]", NULL)) {
				state = tess_eval_shader;
				shader_string = NULL;
			} else if (parse_str(line, "[tessellation evaluation shader spirv]", NULL)) {
				state = tess_eval_shader_spirv;
				shader_string = NULL;
			} else if (parse_str(line, "[tessellation evaluation shader specializations]", NULL)) {
				state = tess_eval_shader_specializations;
			} else if (parse_str(line, "[geometry shader]", NULL)) {
				state = geometry_shader;
				shader_string = NULL;
			} else if (parse_str(line, "[geometry shader specializations]", NULL)) {
				state = geometry_shader_specializations;
			} else if (parse_str(line, "[geometry shader spirv]", NULL)) {
				state = geometry_shader_spirv;
				shader_string = NULL;
			} else if (parse_str(line, "[geometry shader specializations]", NULL)) {
				state = geometry_shader_specializations;
			} else if (parse_str(line, "[geometry layout]", NULL)) {
				state = geometry_layout;
				shader_string = NULL;
			} else if (parse_str(line, "[fragment shader]", NULL)) {
				state = fragment_shader;
				shader_string = NULL;
			} else if (parse_str(line, "[fragment program]", NULL)) {
				state = fragment_program;
				shader_string = NULL;
			} else if (parse_str(line, "[fragment shader specializations]", NULL)) {
				state = fragment_shader_specializations;
			} else if (parse_str(line, "[fragment shader spirv]", NULL)) {
				state = fragment_shader_spirv;
				shader_string = NULL;
			} else if (parse_str(line, "[fragment shader specializations]", NULL)) {
				state = fragment_shader_specializations;
			} else if (parse_str(line, "[compute shader]", NULL)) {
				state = compute_shader;
				shader_string = NULL;
			} else if (parse_str(line, "[compute shader spirv]", NULL)) {
				state = compute_shader_spirv;
				shader_string = NULL;
			} else if (parse_str(line, "[compute shader specializations]", NULL)) {
				state = compute_shader_specializations;
			} else if (parse_str(line, "[vertex data]", NULL)) {
				state = vertex_data;
				vertex_data_start = NULL;
			} else if (parse_str(line, "[elements]", NULL)) {
				state = elements;
			} else if (parse_str(line, "[test]", NULL)) {
				test_start = strchrnul(line, '\n');
				test_start_line_num = line_num + 1;
				if (test_start[0] != '\0')
					test_start++;
				return PIGLIT_PASS;
			} else {
				fprintf(stderr,
					"Unknown section in test script.  "
					"Perhaps missing closing ']'?\n");
				return PIGLIT_FAIL;
			}
		} else {
			switch (state) {
			case none:
			case vertex_shader_passthrough:
				break;

			case requirements:
				result = process_requirement(line);
				if (result != PIGLIT_PASS)
					return result;
				break;

			case geometry_layout:
				process_geometry_layout(line);
				break;

			case vertex_shader:
			case vertex_program:
			case tess_ctrl_shader:
			case tess_eval_shader:
			case geometry_shader:
			case fragment_shader:
			case fragment_program:
			case compute_shader:
			case vertex_shader_spirv:
			case tess_ctrl_shader_spirv:
			case tess_eval_shader_spirv:
			case geometry_shader_spirv:
			case fragment_shader_spirv:
			case compute_shader_spirv:
				if (shader_string == NULL)
					shader_string = (char *) line;
				break;

			case vertex_shader_specializations:
			case tess_ctrl_shader_specializations:
			case tess_eval_shader_specializations:
			case geometry_shader_specializations:
			case fragment_shader_specializations:
			case compute_shader_specializations: {
				enum piglit_result result =
					process_specialization(state, line);
				if (result != PIGLIT_PASS)
					return result;
				break;
			}

			case vertex_data:
				if (vertex_data_start == NULL)
					vertex_data_start = line;
				break;

			case elements: {
				enum piglit_result result =
					process_elements(state, line);
				if (result != PIGLIT_PASS)
					return result;
				break;
			}

			case test:
				break;
			}
		}

		line = strchrnul(line, '\n');
		if (line[0] != '\0')
			line++;

		line_num++;
	}

	return leave_state(state, line, script_name);
}

struct requirement_parse_results {
	bool found_gl;
	bool found_glsl;
	bool found_size;
	bool found_depthbuffer;
	bool found_spirv;
	struct component_version gl_version;
	struct component_version glsl_version;
	unsigned size[2];
};

static void
parse_required_config(struct requirement_parse_results *results,
		      const char *script_name)
{
	unsigned text_size;
	char *text = piglit_load_text_file(script_name, &text_size);
	const char *line = text;
	bool in_requirement_section = false;

	results->found_gl = false;
	results->found_glsl = false;
	results->found_size = false;
	results->found_depthbuffer = false;
	results->found_spirv = false;

	if (line == NULL) {
		printf("could not read file \"%s\"\n", script_name);
		piglit_report_result(PIGLIT_FAIL);
	}

	while (line[0] != '\0') {
		if (line[0] == '[') {
			if (in_requirement_section)
				break;
			else
				in_requirement_section = false;
		}

		if (!in_requirement_section) {
			if (parse_str(line, "[require]", NULL)) {
				in_requirement_section = true;
			}
		} else {
			if (parse_str(line, "GL_", NULL)
			    || parse_str(line, "!GL_", NULL)) {
				/* empty */
			} else if (parse_str(line, "GLSL", &line)) {
				enum comparison cmp;
				struct component_version version;

				parse_version_comparison(line, &cmp,
							 &version, VERSION_GLSL);
				if (cmp == greater_equal) {
					results->found_glsl = true;
					version_copy(&results->glsl_version, &version);
				}
			} else if (parse_str(line, "GL", &line)) {
				enum comparison cmp;
				struct component_version version;

				parse_version_comparison(line, &cmp,
							 &version, VERSION_GL);
				if (cmp == greater_equal
				    || cmp == greater
				    || cmp == equal) {
					results->found_gl = true;
					version_copy(&results->gl_version, &version);
				}
			} else if (parse_str(line, "SIZE", &line)) {
				results->found_size = true;
				parse_uints(line, results->size, 2, NULL);
			} else if (parse_str(line, "depthbuffer", NULL)) {
				results->found_depthbuffer = true;
			} else if (parse_str(line, "SPIRV", &line)) {
				if (parse_str(line, "ONLY", NULL) || parse_str(line, "YES", NULL)) {
					results->found_spirv = true;
				}
			}
		}


		line = strchrnul(line, '\n');
		if (line[0] != '\0')
			line++;
	}

	free(text);

	if (!in_requirement_section) {
		printf("[require] section missing\n");
		piglit_report_result(PIGLIT_FAIL);
	}

	if (results->found_glsl && results->glsl_version.es && !results->found_gl) {
		printf("%s", "The test specifies a requirement for GLSL ES, "
		       "but specifies no GL requirement\n.");
		piglit_report_result(PIGLIT_FAIL);
	}
}


static void
choose_required_gl_version(struct requirement_parse_results *parse_results,
                           struct component_version *gl_version)
{
	if (parse_results->found_gl) {
		version_copy(gl_version, &parse_results->gl_version);
	} else {
		assert(!parse_results->found_glsl || !parse_results->glsl_version.es);
		version_init(gl_version, VERSION_GL, false, false, false, 10);
	}

	if (gl_version->es)
		return;

	/* Possibly promote the GL version. */
	if (gl_version->num < required_gl_version_from_glsl_version(
			parse_results->glsl_version.num)) {
		gl_version->num = required_gl_version_from_glsl_version(
			parse_results->glsl_version.num);
	}
}

/**
 * Just determine the GLSL version required by the shader script.
 *
 * This function is a bit of a hack that is, unfortunately necessary.  A test
 * script can require a specific GLSL version or a specific GL version.  To
 * satisfy this requirement, the piglit framework code needs to know about the
 * requirement before creating the context.  However, the requirements section
 * can contain other requirements, such as minimum number of uniforms.
 *
 * The requirements section can't be fully processed until after the context
 * is created, but the context can't be created until after the requirements
 * section is processed.  Do a quick scan over the requirements section to find
 * the GL and GLSL version requirements.  Use these to guide context creation.
 */
static void
get_required_config(const char *script_name, bool force_spirv,
		    struct piglit_gl_test_config *config)
{
	struct requirement_parse_results parse_results;
	struct component_version required_gl_version;

	parse_required_config(&parse_results, script_name);
	choose_required_gl_version(&parse_results, &required_gl_version);

	if (force_spirv || parse_results.found_spirv) {
		required_gl_version.es = false;
		required_gl_version.core = true;
		required_gl_version.num = MAX2(required_gl_version.num, 33);
	}

	if (parse_results.found_size) {
		config->window_width = parse_results.size[0];
		config->window_height = parse_results.size[1];
	}

	if (required_gl_version.es) {
		config->supports_gl_es_version = required_gl_version.num;
	} else if (required_gl_version.num >= 31) {
		if (!required_gl_version.compat)
			config->supports_gl_core_version = required_gl_version.num;
		if (!required_gl_version.core)
			config->supports_gl_compat_version = required_gl_version.num;
	} else {
		config->supports_gl_compat_version = 10;
	}

	if (parse_results.found_depthbuffer) {
		config->window_visual |= PIGLIT_GL_VISUAL_DEPTH;
	}
}

/**
 * Check that the GL implementation supports unsigned uniforms
 * (e.g. through glUniform1ui).  If not, terminate the test with a
 * SKIP.
 */
static void
check_unsigned_support(void)
{
	if (gl_version.num < 30 && !piglit_is_extension_supported("GL_EXT_gpu_shader4"))
		piglit_report_result(PIGLIT_SKIP);
}

/**
 * Check that the GL implementation supports double uniforms
 * (e.g. through glUniform1d).  If not, terminate the test with a
 * SKIP.
 */
static void
check_double_support(void)
{
	if (gl_version.num < 40 && !piglit_is_extension_supported("GL_ARB_gpu_shader_fp64"))
		piglit_report_result(PIGLIT_SKIP);
}

/**
 * Check that the GL implementation supports double uniforms
 * (e.g. through glUniform1d).  If not, terminate the test with a
 * SKIP.
 */
static void
check_int64_support(void)
{
	if (!piglit_is_extension_supported("GL_ARB_gpu_shader_int64"))
		piglit_report_result(PIGLIT_SKIP);
}

/**
 * Check that the GL implementation supports shader subroutines
 * If not, terminate the test with a SKIP.
 */
static void
check_shader_subroutine_support(void)
{
	if (gl_version.num < 40 && !piglit_is_extension_supported("GL_ARB_shader_subroutine"))
		piglit_report_result(PIGLIT_SKIP);
}

/**
 * Check that the GL implementation supports texture handles.
 * If not, terminate the test with a SKIP.
 */
static void
check_texture_handle_support(void)
{
	if (!piglit_is_extension_supported("GL_ARB_bindless_texture"))
		piglit_report_result(PIGLIT_SKIP);
}

/**
 * Handles uploads of UBO uniforms by mapping the buffer and storing
 * the data.  If the uniform is not in a uniform block, returns false.
 */
static bool
set_ubo_uniform(char *name, const char *type,
		const char *line,
                struct block_info block_data)
{
	/* Note: on SPIR-V we can't access to uniform_index as we
	 * could lack the name. We force that with force_no_names on
	 * GLSL
	 */
	GLuint uniform_index;
	GLint block_index;
	GLint offset;
	GLint array_index = 0;
	char *data;
	float f[16];
	double d[16];
	int ints[16];
	unsigned uints[16];
	uint64_t uint64s[16];
	int64_t int64s[16];
	int name_len = strlen(name);

	if (!num_uniform_blocks)
		return false;

	/* if the uniform is an array, strip the index, as GL
	   prevents non-zero indexes from matching a name */
	if (name[name_len - 1] == ']') {
		int i;

		for (i = name_len - 1; (i > 0) && isdigit(name[i-1]); --i)
			/* empty */;

		array_index = strtol(&name[i], NULL, 0);

		if (i) {
			i--;
			if (name[i] != '[') {
				printf("cannot parse uniform \"%s\"\n", name);
				piglit_report_result(PIGLIT_FAIL);
			}
			name[i] = 0;
		}

	}

	if (!force_no_names) {
		glGetUniformIndices(prog, 1, (const char **)&name, &uniform_index);
		if (uniform_index == GL_INVALID_INDEX) {
			printf("cannot get index of uniform \"%s\"\n", name);
			piglit_report_result(PIGLIT_FAIL);
		}
<<<<<<< HEAD

		glGetActiveUniformsiv(prog, 1, &uniform_index,
				      GL_UNIFORM_BLOCK_INDEX, &block_index);

		if (block_index == -1)
			return false;

		/* if the uniform block is an array, then GetActiveUniformsiv with
		 * UNIFORM_BLOCK_INDEX will have given us the index of the first
		 * element in the array.
		 */
		block_index += block_data.array_index;

		glGetActiveUniformsiv(prog, 1, &uniform_index,
				      GL_UNIFORM_OFFSET, &offset);

		if (name[name_len - 1] == ']') {
			GLint stride;

			glGetActiveUniformsiv(prog, 1, &uniform_index,
					      GL_UNIFORM_ARRAY_STRIDE, &stride);
			offset += stride * array_index;
		}
	} else {
		if (block_data.binding < 0) {
			printf("if you force to use a explicit ubo binding, you "
			       "need to provide it when filling the data with "
			       "\"ubo binding\"\n");
			piglit_report_result(PIGLIT_FAIL);
		}

		/* Not the best mapping structure, but we don't have
		 * access to a hash table here
		 */
		block_index = uniform_block_indexes[block_data.binding];

		/* if the uniform block is an array, then GetActiveUniformsiv with
		 * UNIFORM_BLOCK_INDEX will have given us the index of the first
		 * element in the array.
		 */
		block_index += block_data.array_index;

=======

		glGetActiveUniformsiv(prog, 1, &uniform_index,
				      GL_UNIFORM_BLOCK_INDEX, &block_index);

		if (block_index == -1)
			return false;

		/* if the uniform block is an array, then GetActiveUniformsiv with
		 * UNIFORM_BLOCK_INDEX will have given us the index of the first
		 * element in the array.
		 */
		block_index += block_data.array_index;

		glGetActiveUniformsiv(prog, 1, &uniform_index,
				      GL_UNIFORM_OFFSET, &offset);

		if (name[name_len - 1] == ']') {
			GLint stride;

			glGetActiveUniformsiv(prog, 1, &uniform_index,
					      GL_UNIFORM_ARRAY_STRIDE, &stride);
			offset += stride * array_index;
		}
	} else {
		if (block_data.binding < 0) {
			printf("if you force to use a explicit ubo binding, you "
			       "need to provide it when filling the data with "
			       "\"ubo binding\"\n");
			piglit_report_result(PIGLIT_FAIL);
		}

		/* Not the best mapping structure, but we don't have
		 * access to a hash table here
		 */
		block_index = uniform_block_indexes[block_data.binding];

		/* if the uniform block is an array, then GetActiveUniformsiv with
		 * UNIFORM_BLOCK_INDEX will have given us the index of the first
		 * element in the array.
		 */
		block_index += block_data.array_index;

>>>>>>> 6e4cea91
		if (block_data.offset < 0) {
			printf("if you force to use a explicit ubo binding, you "
			       "need to provide offset when filling the data with "
			       "\"ubo offset\"\n");
			piglit_report_result(PIGLIT_FAIL);
		}
		offset = block_data.offset;

		/*
		 * We don't get the array_stride for arrays. We just
		 * use the offset. It is true that this force to add
		 * the offsets explicitly on the shader test, but it
		 * also avoid the need to identify if it is a array or
		 * add a new variable at ubo info.
		 */
	}

	glBindBuffer(GL_UNIFORM_BUFFER,
		     uniform_block_bos[block_index]);
	data = glMapBuffer(GL_UNIFORM_BUFFER, GL_WRITE_ONLY);
	data += offset;

	if (parse_str(type, "float", NULL)) {
		parse_floats(line, f, 1, NULL);
		memcpy(data, f, sizeof(float));
	} else if (parse_str(type, "int64_t", NULL)) {
		parse_int64s(line, int64s, 1, NULL);
		memcpy(data, int64s, sizeof(int64_t));
	} else if (parse_str(type, "uint64_t", NULL)) {
		parse_uint64s(line, uint64s, 1, NULL);
		memcpy(data, uint64s, sizeof(uint64_t));
	} else if (parse_str(type, "int", NULL)) {
		parse_ints(line, ints, 1, NULL);
		memcpy(data, ints, sizeof(int));
	} else if (parse_str(type, "uint", NULL)) {
		parse_uints(line, uints, 1, NULL);
		memcpy(data, uints, sizeof(int));
	} else if (parse_str(type, "double", NULL)) {
		parse_doubles(line, d, 1, NULL);
		memcpy(data, d, sizeof(double));
	} else if (parse_str(type, "vec", NULL)) {
		int elements = type[3] - '0';
		parse_floats(line, f, elements, NULL);
		memcpy(data, f, elements * sizeof(float));
	} else if (parse_str(type, "ivec", NULL)) {
		int elements = type[4] - '0';
		parse_ints(line, ints, elements, NULL);
		memcpy(data, ints, elements * sizeof(int));
	} else if (parse_str(type, "uvec", NULL)) {
		int elements = type[4] - '0';
		parse_uints(line, uints, elements, NULL);
		memcpy(data, uints, elements * sizeof(unsigned));
	} else if (parse_str(type, "i64vec", NULL)) {
		int elements = type[6] - '0';
		parse_int64s(line, int64s, elements, NULL);
		memcpy(data, int64s, elements * sizeof(int64_t));
	} else if (parse_str(type, "u64vec", NULL)) {
		int elements = type[6] - '0';
		parse_uint64s(line, uint64s, elements, NULL);
		memcpy(data, uint64s, elements * sizeof(uint64_t));
	} else if (parse_str(type, "dvec", NULL)) {
		int elements = type[4] - '0';
		parse_doubles(line, d, elements, NULL);
		memcpy(data, d, elements * sizeof(double));
	} else if (parse_str(type, "mat", NULL)) {
		GLint matrix_stride, row_major;
		int cols = type[3] - '0';
		int rows = type[4] == 'x' ? type[5] - '0' : cols;
		int r, c;
		float *matrixdata = (float *)data;

		assert(cols >= 2 && cols <= 4);
		assert(rows >= 2 && rows <= 4);

		parse_floats(line, f, rows * cols, NULL);

		if (!force_no_names) {
			glGetActiveUniformsiv(prog, 1, &uniform_index,
					      GL_UNIFORM_MATRIX_STRIDE, &matrix_stride);
			glGetActiveUniformsiv(prog, 1, &uniform_index,
					      GL_UNIFORM_IS_ROW_MAJOR, &row_major);
		} else {
                        matrix_stride = block_data.matrix_stride;
                        row_major = block_data.row_major;
		}

		matrix_stride /= sizeof(float);

		/* Expect the data in the .shader_test file to be listed in
		 * column-major order no matter what the layout of the data in
		 * the UBO will be.
		 */
		for (c = 0; c < cols; c++) {
			for (r = 0; r < rows; r++) {
				if (row_major) {
					matrixdata[matrix_stride * r + c] =
						f[c * rows + r];
				} else {
					matrixdata[matrix_stride * c + r] =
						f[c * rows + r];
				}
			}
		}
	} else if (parse_str(type, "dmat", NULL)) {
		GLint matrix_stride, row_major;
		int cols = type[4] - '0';
		int rows = type[5] == 'x' ? type[6] - '0' : cols;
		int r, c;
		double *matrixdata = (double *)data;

		assert(cols >= 2 && cols <= 4);
		assert(rows >= 2 && rows <= 4);

		parse_doubles(line, d, rows * cols, NULL);

		if (!force_no_names) {
			glGetActiveUniformsiv(prog, 1, &uniform_index,
					      GL_UNIFORM_MATRIX_STRIDE, &matrix_stride);
			glGetActiveUniformsiv(prog, 1, &uniform_index,
					      GL_UNIFORM_IS_ROW_MAJOR, &row_major);
		} else {
                        matrix_stride = block_data.matrix_stride;
                        row_major = block_data.row_major;
		}

		matrix_stride /= sizeof(double);

		/* Expect the data in the .shader_test file to be listed in
		 * column-major order no matter what the layout of the data in
		 * the UBO will be.
		 */
		for (c = 0; c < cols; c++) {
			for (r = 0; r < rows; r++) {
				if (row_major) {
					matrixdata[matrix_stride * r + c] =
						d[c * rows + r];
				} else {
					matrixdata[matrix_stride * c + r] =
						d[c * rows + r];
				}
			}
		}
	} else if (parse_str(type, "handle", NULL)) {
		check_unsigned_support();
		check_texture_handle_support();
		parse_uints(line, uints, 1, NULL);
		GLuint64 handle = get_resident_handle(uints[0])->handle;
		memcpy(data, &handle, sizeof(uint64_t));
	} else {
		printf("unknown uniform type \"%s\" for \"%s\"\n", type, name);
		piglit_report_result(PIGLIT_FAIL);
	}

	glUnmapBuffer(GL_UNIFORM_BUFFER);

	return true;
}

static void
set_uniform(const char *line, struct block_info block_data)
{
	char name[512], type[512];
	float f[16];
	double d[16];
	int ints[16];
	unsigned uints[16];
	int64_t int64s[16];
	uint64_t uint64s[16];
	GLint loc;

	REQUIRE(parse_word_copy(line, type, sizeof(type), &line) &&
		parse_word_copy(line, name, sizeof(name), &line),
		"Invalid set uniform command at: %s\n", line);

	if (isdigit(name[0])) {
		loc = strtol(name, NULL, 0);
	} else {
		GLuint prog;

		if (set_ubo_uniform(name, type, line, block_data))
			return;

		glGetIntegerv(GL_CURRENT_PROGRAM, (GLint *) &prog);
		loc = glGetUniformLocation(prog, name);
		if (loc < 0) {
			printf("cannot get location of uniform \"%s\"\n",
			       name);
			piglit_report_result(PIGLIT_FAIL);
		}
        }

	if (parse_str(type, "float", NULL)) {
		parse_floats(line, f, 1, NULL);
		glUniform1fv(loc, 1, f);
		return;
	} else if (parse_str(type, "int64_t", NULL)) {
		check_int64_support();
		parse_int64s(line, int64s, 1, NULL);
		glUniform1i64vARB(loc, 1, int64s);
		return;
	} else if (parse_str(type, "uint64_t", NULL)) {
		check_int64_support();
		parse_uint64s(line, uint64s, 1, NULL);
		glUniform1ui64vARB(loc, 1, uint64s);
		return;
	} else if (parse_str(type, "int", NULL)) {
		parse_ints(line, ints, 1, NULL);
		glUniform1iv(loc, 1, ints);
		return;
	} else if (parse_str(type, "uint", NULL)) {
		check_unsigned_support();
		parse_uints(line, uints, 1, NULL);
		glUniform1uiv(loc, 1, uints);
		return;
	} else if (parse_str(type, "double", NULL)) {
		check_double_support();
		parse_doubles(line, d, 1, NULL);
		glUniform1dv(loc, 1, d);
		return;
	} else if (parse_str(type, "vec", NULL)) {
		switch (type[3]) {
		case '2':
			parse_floats(line, f, 2, NULL);
			glUniform2fv(loc, 1, f);
			return;
		case '3':
			parse_floats(line, f, 3, NULL);
			glUniform3fv(loc, 1, f);
			return;
		case '4':
			parse_floats(line, f, 4, NULL);
			glUniform4fv(loc, 1, f);
			return;
		}
	} else if (parse_str(type, "ivec", NULL)) {
		switch (type[4]) {
		case '2':
			parse_ints(line, ints, 2, NULL);
			glUniform2iv(loc, 1, ints);
			return;
		case '3':
			parse_ints(line, ints, 3, NULL);
			glUniform3iv(loc, 1, ints);
			return;
		case '4':
			parse_ints(line, ints, 4, NULL);
			glUniform4iv(loc, 1, ints);
			return;
		}
	} else if (parse_str(type, "uvec", NULL)) {
		check_unsigned_support();
		switch (type[4]) {
		case '2':
			parse_uints(line, uints, 2, NULL);
			glUniform2uiv(loc, 1, uints);
			return;
		case '3':
			parse_uints(line, uints, 3, NULL);
			glUniform3uiv(loc, 1, uints);
			return;
		case '4':
			parse_uints(line, uints, 4, NULL);
			glUniform4uiv(loc, 1, uints);
			return;
		}
	} else if (parse_str(type, "dvec", NULL)) {
		check_double_support();
		switch (type[4]) {
		case '2':
			parse_doubles(line, d, 2, NULL);
			glUniform2dv(loc, 1, d);
			return;
		case '3':
			parse_doubles(line, d, 3, NULL);
			glUniform3dv(loc, 1, d);
			return;
		case '4':
			parse_doubles(line, d, 4, NULL);
			glUniform4dv(loc, 1, d);
			return;
		}
	} else if (parse_str(type, "i64vec", NULL)) {
		check_int64_support();
		switch (type[6]) {
		case '2':
			parse_int64s(line, int64s, 2, NULL);
			glUniform2i64vARB(loc, 1, int64s);
			return;
		case '3':
			parse_int64s(line, int64s, 3, NULL);
			glUniform3i64vARB(loc, 1, int64s);
			return;
		case '4':
			parse_int64s(line, int64s, 4, NULL);
			glUniform4i64vARB(loc, 1, int64s);
			return;
		}
	} else if (parse_str(type, "u64vec", NULL)) {
		check_int64_support();
		switch (type[6]) {
		case '2':
			parse_uint64s(line, uint64s, 2, NULL);
			glUniform2ui64vARB(loc, 1, uint64s);
			return;
		case '3':
			parse_uint64s(line, uint64s, 3, NULL);
			glUniform3ui64vARB(loc, 1, uint64s);
			return;
		case '4':
			parse_uint64s(line, uint64s, 4, NULL);
			glUniform4ui64vARB(loc, 1, uint64s);
			return;
		}
	} else if (parse_str(type, "mat", NULL) && type[3] != '\0') {
		char cols = type[3];
		char rows = type[4] == 'x' ? type[5] : cols;
		switch (cols) {
		case '2':
			switch (rows) {
			case '2':
				parse_floats(line, f, 4, NULL);
				glUniformMatrix2fv(loc, 1, GL_FALSE, f);
				return;
			case '3':
				parse_floats(line, f, 6, NULL);
				glUniformMatrix2x3fv(loc, 1, GL_FALSE, f);
				return;
			case '4':
				parse_floats(line, f, 8, NULL);
				glUniformMatrix2x4fv(loc, 1, GL_FALSE, f);
				return;
			}
		case '3':
			switch (rows) {
			case '2':
				parse_floats(line, f, 6, NULL);
				glUniformMatrix3x2fv(loc, 1, GL_FALSE, f);
				return;
			case '3':
				parse_floats(line, f, 9, NULL);
				glUniformMatrix3fv(loc, 1, GL_FALSE, f);
				return;
			case '4':
				parse_floats(line, f, 12, NULL);
				glUniformMatrix3x4fv(loc, 1, GL_FALSE, f);
				return;
			}
		case '4':
			switch (rows) {
			case '2':
				parse_floats(line, f, 8, NULL);
				glUniformMatrix4x2fv(loc, 1, GL_FALSE, f);
				return;
			case '3':
				parse_floats(line, f, 12, NULL);
				glUniformMatrix4x3fv(loc, 1, GL_FALSE, f);
				return;
			case '4':
				parse_floats(line, f, 16, NULL);
				glUniformMatrix4fv(loc, 1, GL_FALSE, f);
				return;
			}
		}
	} else if (parse_str(type, "dmat", NULL) && type[4] != '\0') {
		char cols = type[4];
		char rows = type[5] == 'x' ? type[6] : cols;
		switch (cols) {
		case '2':
			switch (rows) {
			case '2':
				parse_doubles(line, d, 4, NULL);
				glUniformMatrix2dv(loc, 1, GL_FALSE, d);
				return;
			case '3':
				parse_doubles(line, d, 6, NULL);
				glUniformMatrix2x3dv(loc, 1, GL_FALSE, d);
				return;
			case '4':
				parse_doubles(line, d, 8, NULL);
				glUniformMatrix2x4dv(loc, 1, GL_FALSE, d);
				return;
			}
		case '3':
			switch (rows) {
			case '2':
				parse_doubles(line, d, 6, NULL);
				glUniformMatrix3x2dv(loc, 1, GL_FALSE, d);
				return;
			case '3':
				parse_doubles(line, d, 9, NULL);
				glUniformMatrix3dv(loc, 1, GL_FALSE, d);
				return;
			case '4':
				parse_doubles(line, d, 12, NULL);
				glUniformMatrix3x4dv(loc, 1, GL_FALSE, d);
				return;
			}
		case '4':
			switch (rows) {
			case '2':
				parse_doubles(line, d, 8, NULL);
				glUniformMatrix4x2dv(loc, 1, GL_FALSE, d);
				return;
			case '3':
				parse_doubles(line, d, 12, NULL);
				glUniformMatrix4x3dv(loc, 1, GL_FALSE, d);
				return;
			case '4':
				parse_doubles(line, d, 16, NULL);
				glUniformMatrix4dv(loc, 1, GL_FALSE, d);
				return;
			}
		}
	} else if (parse_str(type, "handle", NULL)) {
		check_unsigned_support();
		check_texture_handle_support();
		parse_uints(line, uints, 1, NULL);
		glUniformHandleui64ARB(loc, get_resident_handle(uints[0])->handle);
		return;
	}

	printf("unknown uniform type \"%s\"\n", type);
	piglit_report_result(PIGLIT_FAIL);

	return;
}

static void
set_vertex_attrib(const char *line)
{
	char name[512], type[512];
	uint32_t uints[16];
	GLint loc;

	REQUIRE(parse_word_copy(line, type, sizeof(type), &line) &&
		parse_word_copy(line, name, sizeof(name), &line),
		"Invalid set vertex attrib command at: %s\n", line);

	if (isdigit(name[0])) {
		loc = strtol(name, NULL, 0);
	} else {
		GLuint prog;

		glGetIntegerv(GL_CURRENT_PROGRAM, (GLint *) &prog);
		loc = glGetAttribLocation(prog, name);
		if (loc < 0) {
			printf("cannot get location of vertex attrib \"%s\"\n",
			       name);
			piglit_report_result(PIGLIT_FAIL);
		}
        }

	if (parse_str(type, "handle", NULL)) {
		check_unsigned_support();
		check_texture_handle_support();
		parse_uints(line, uints, 1, NULL);
		glVertexAttribL1ui64ARB(loc, get_resident_handle(uints[0])->handle);
		return;
	}

	printf("unknown vertex attrib type \"%s\"\n", type);
	printf("use [vertex data] instead if possible\n");
	piglit_report_result(PIGLIT_FAIL);

	return;
}

static GLenum lookup_shader_type(GLuint idx)
{
	switch (idx) {
	case 0:
		return GL_VERTEX_SHADER;
	case 1:
		return GL_FRAGMENT_SHADER;
	case 2:
		return GL_GEOMETRY_SHADER;
	case 3:
		return GL_TESS_CONTROL_SHADER;
	case 4:
		return GL_TESS_EVALUATION_SHADER;
	case 5:
		return GL_COMPUTE_SHADER;
	default:
		return 0;
	}
}

static GLenum get_shader_from_string(const char *name, int *idx)
{
	if (parse_str(name, "GL_VERTEX_SHADER", NULL)) {
		*idx = 0;
		return GL_VERTEX_SHADER;
	}
	if (parse_str(name, "GL_FRAGMENT_SHADER", NULL)) {
		*idx = 1;
		return GL_FRAGMENT_SHADER;
	}
	if (parse_str(name, "GL_GEOMETRY_SHADER", NULL)) {
		*idx = 2;
		return GL_GEOMETRY_SHADER;
	}
	if (parse_str(name, "GL_TESS_CONTROL_SHADER", NULL)) {
		*idx = 3;
		return GL_TESS_CONTROL_SHADER;
	}
	if (parse_str(name, "GL_TESS_EVALUATION_SHADER", NULL)) {
		*idx = 4;
		return GL_TESS_EVALUATION_SHADER;
	}
	if (parse_str(name, "GL_COMPUTE_SHADER", NULL)) {
		*idx = 5;
		return GL_COMPUTE_SHADER;
	}
	return 0;
}

static void
free_subroutine_uniforms(void)
{
	int sidx;
	for (sidx = 0; sidx < 4; sidx++) {
		free(subuniform_locations[sidx]);
		subuniform_locations[sidx] = NULL;
	}
}

static void
program_subroutine_uniforms(void)
{
	int sidx;
	int stype;

	for (sidx = 0; sidx < 4; sidx++) {

		if (num_subuniform_locations[sidx] == 0)
			continue;

		stype = lookup_shader_type(sidx);
		if (!stype)
			continue;

		glUniformSubroutinesuiv(stype, num_subuniform_locations[sidx], subuniform_locations[sidx]);
	}
}

static void
set_subroutine_uniform(const char *line)
{
	GLuint prog;
	char type[512];
	char name[512];
	char subname[512];
	GLint loc;
	GLuint idx;
	GLenum ptype = 0;
	int sidx = 0;

	REQUIRE(parse_word_copy(line, type, sizeof(type), &line) &&
		parse_word_copy(line, name, sizeof(name), &line) &&
		parse_word_copy(line, subname, sizeof(subname), &line),
		"Invalid set subroutine uniform command at: %s\n", line);

	ptype = get_shader_from_string(type, &sidx);
	if (ptype == 0) {
		printf("illegal type in subroutine uniform\n");
		piglit_report_result(PIGLIT_FAIL);
	}

	glGetIntegerv(GL_CURRENT_PROGRAM, (GLint *) &prog);

	if (num_subuniform_locations[sidx] == 0) {
		glGetProgramStageiv(prog, ptype, GL_ACTIVE_SUBROUTINE_UNIFORM_LOCATIONS,
				    &num_subuniform_locations[sidx]);

		if (num_subuniform_locations[sidx] == 0) {
			printf("illegal subroutine uniform specified\n");
			piglit_report_result(PIGLIT_FAIL);
		}

		subuniform_locations[sidx] = calloc(num_subuniform_locations[sidx], sizeof(GLuint));
		if (!subuniform_locations[sidx])
			piglit_report_result(PIGLIT_FAIL);
	}

	loc = glGetSubroutineUniformLocation(prog, ptype, name);
	if (loc < 0) {
		printf("cannot get location of subroutine uniform \"%s\"\n",
		       name);
		piglit_report_result(PIGLIT_FAIL);
	}

	idx = glGetSubroutineIndex(prog, ptype, subname);
	if (idx == GL_INVALID_INDEX) {
		printf("cannot get index of subroutine uniform \"%s\"\n",
		       subname);
		piglit_report_result(PIGLIT_FAIL);
	}

	subuniform_locations[sidx][loc] = idx;
	return;
}

/**
 * Query a uniform using glGetActiveUniformsiv
 *
 * Format of the command:
 *
 *     active uniform uniform_name GL_PNAME_ENUM integer
 *
 * or
 *
 *     active uniform uniform_name GL_PNAME_ENUM GL_TYPE_ENUM
 */
static void
active_uniform(const char *line)
{
	static const struct string_to_enum all_pnames[] = {
		ENUM_STRING(GL_UNIFORM_TYPE),
		ENUM_STRING(GL_UNIFORM_SIZE),
		ENUM_STRING(GL_UNIFORM_NAME_LENGTH),
		ENUM_STRING(GL_UNIFORM_BLOCK_INDEX),
		ENUM_STRING(GL_UNIFORM_OFFSET),
		ENUM_STRING(GL_UNIFORM_ARRAY_STRIDE),
		ENUM_STRING(GL_UNIFORM_MATRIX_STRIDE),
		ENUM_STRING(GL_UNIFORM_IS_ROW_MAJOR),
		ENUM_STRING(GL_UNIFORM_ATOMIC_COUNTER_BUFFER_INDEX),
		{ NULL, 0 }
	};

	const char *rest = line;
	char name[512];
	char name_buf[512];
	unsigned pname;
	int expected;
	int i;
	int num_active_uniforms;

	REQUIRE(parse_word_copy(rest, name, sizeof(name), &rest),
		"Bad uniform name at: %s\n", line);

	REQUIRE(parse_enum_tab(all_pnames, rest, &pname, &rest),
		"Bad glGetUniformsiv pname at: %s\n", line);

	REQUIRE(parse_enum_tab(all_types, rest, (unsigned *)&expected, &rest) ||
		parse_int(rest, &expected, &rest),
		"Bad expected value at: %s\n", line);

	glGetProgramiv(prog, GL_ACTIVE_UNIFORMS, &num_active_uniforms);
	for (i = 0; i < num_active_uniforms; i++) {
		GLint got;
		GLint size;
		GLenum type;
		GLsizei name_len;
		bool pass = true;

		glGetActiveUniform(prog, i, sizeof(name_buf), &name_len,
				   &size, &type, name_buf);

		if (!piglit_check_gl_error(GL_NO_ERROR)) {
			fprintf(stderr, "glGetActiveUniform error\n");
			piglit_report_result(PIGLIT_FAIL);
		}

		if (strcmp(name, name_buf) != 0)
			continue;

		/* If the requested pname is one of the values that
		 * glGetActiveUniform happens to return, check the value
		 * returned by that function too.
		 */
		switch (pname) {
		case GL_UNIFORM_TYPE:
			got = (GLint) type;
			break;

		case GL_UNIFORM_SIZE:
			got = size;
			break;

		case GL_UNIFORM_NAME_LENGTH:
			got = name_len;
			break;

		default:
			/* This ensures the check below will pass when the
			 * requested enum is not one of the values already
			 * returned by glGetActiveUniform.
			 */
			got = expected;
			break;
		}

		if (got != expected) {
			fprintf(stderr,
				"glGetActiveUniform(%s, %s): "
				"expected %d (0x%04x), got %d (0x%04x)\n",
				name, piglit_get_gl_enum_name(pname),
				expected, expected, got, got);
			pass = false;
		}

		/* Set 'got' to some value in case glGetActiveUniformsiv
		 * doesn't write to it.  That should only be able to occur
		 * when the function raises a GL error, but "should" is kind
		 * of a funny word.
		 */
		got = ~expected;
		glGetActiveUniformsiv(prog, 1, (GLuint *) &i, pname, &got);

		if (!piglit_check_gl_error(GL_NO_ERROR)) {
			fprintf(stderr, "glGetActiveUniformsiv error\n");
			piglit_report_result(PIGLIT_FAIL);
		}

		if (got != expected) {
			fprintf(stderr,
				"glGetActiveUniformsiv(%s, %s): "
				"expected %d, got %d\n",
				name, piglit_get_gl_enum_name(pname),
				expected, got);
			pass = false;
		}

		if (!pass)
			piglit_report_result(PIGLIT_FAIL);

		return;
	}

	fprintf(stderr, "No active uniform named \"%s\"\n", name);
	piglit_report_result(PIGLIT_FAIL);
	return;
}

/**
 * Query an active resource using ARB_program_interface_query functions
 *
 * Format of the command:
 *
 *  verify program_interface_query GL_INTERFACE_TYPE_ENUM name GL_PNAME_ENUM integer
 *
 * or
 *
 *  verify program_interface_query GL_INTERFACE_TYPE_ENUM name GL_PNAME_ENUM GL_TYPE_ENUM
 */
static void
active_program_interface(const char *line, struct block_info block_data)
{
	static const struct string_to_enum all_props[] = {
		ENUM_STRING(GL_TYPE),
		ENUM_STRING(GL_ARRAY_SIZE),
		ENUM_STRING(GL_NAME_LENGTH),
		ENUM_STRING(GL_BLOCK_INDEX),
		ENUM_STRING(GL_OFFSET),
		ENUM_STRING(GL_ARRAY_STRIDE),
		ENUM_STRING(GL_MATRIX_STRIDE),
		ENUM_STRING(GL_IS_ROW_MAJOR),
		ENUM_STRING(GL_ATOMIC_COUNTER_BUFFER_INDEX),
		ENUM_STRING(GL_BUFFER_BINDING),
		ENUM_STRING(GL_BUFFER_DATA_SIZE),
		ENUM_STRING(GL_NUM_ACTIVE_VARIABLES),
		ENUM_STRING(GL_REFERENCED_BY_VERTEX_SHADER),
		ENUM_STRING(GL_REFERENCED_BY_TESS_CONTROL_SHADER),
		ENUM_STRING(GL_REFERENCED_BY_TESS_EVALUATION_SHADER),
		ENUM_STRING(GL_REFERENCED_BY_GEOMETRY_SHADER),
		ENUM_STRING(GL_REFERENCED_BY_FRAGMENT_SHADER),
		ENUM_STRING(GL_REFERENCED_BY_COMPUTE_SHADER),
		ENUM_STRING(GL_TOP_LEVEL_ARRAY_SIZE),
		ENUM_STRING(GL_TOP_LEVEL_ARRAY_STRIDE),
		ENUM_STRING(GL_LOCATION),
		ENUM_STRING(GL_LOCATION_INDEX),
		ENUM_STRING(GL_LOCATION_COMPONENT),
		ENUM_STRING(GL_IS_PER_PATCH),
		ENUM_STRING(GL_NUM_COMPATIBLE_SUBROUTINES),
		ENUM_STRING(GL_COMPATIBLE_SUBROUTINES),
		{ NULL, 0 }
	};

	static const struct string_to_enum all_program_interface[] = {
		ENUM_STRING(GL_UNIFORM),
		ENUM_STRING(GL_UNIFORM_BLOCK),
		ENUM_STRING(GL_PROGRAM_INPUT),
		ENUM_STRING(GL_PROGRAM_OUTPUT),
		ENUM_STRING(GL_BUFFER_VARIABLE),
		ENUM_STRING(GL_SHADER_STORAGE_BLOCK),
		ENUM_STRING(GL_ATOMIC_COUNTER_BUFFER),
		ENUM_STRING(GL_VERTEX_SUBROUTINE),
		ENUM_STRING(GL_TESS_CONTROL_SUBROUTINE),
		ENUM_STRING(GL_TESS_EVALUATION_SUBROUTINE),
		ENUM_STRING(GL_GEOMETRY_SUBROUTINE),
		ENUM_STRING(GL_FRAGMENT_SUBROUTINE),
		ENUM_STRING(GL_COMPUTE_SUBROUTINE),
		ENUM_STRING(GL_VERTEX_SUBROUTINE_UNIFORM),
		ENUM_STRING(GL_TESS_CONTROL_SUBROUTINE_UNIFORM),
		ENUM_STRING(GL_TESS_EVALUATION_SUBROUTINE_UNIFORM),
		ENUM_STRING(GL_GEOMETRY_SUBROUTINE_UNIFORM),
		ENUM_STRING(GL_FRAGMENT_SUBROUTINE_UNIFORM),
		ENUM_STRING(GL_COMPUTE_SUBROUTINE_UNIFORM),
		ENUM_STRING(GL_TRANSFORM_FEEDBACK_VARYING),
		{ NULL, 0 }
	};

	char name[512];
	char name_buf[512];
	unsigned prop, interface_type;
	int expected;
	int i;
	int num_active_buffers;

	if (!piglit_is_extension_supported("GL_ARB_program_interface_query") &&
	    piglit_get_gl_version() < 43) {
		fprintf(stderr,
			"GL_ARB_program_interface_query not supported or "
			"OpenGL version < 4.3\n");
		return;
	}

	REQUIRE(parse_enum_tab(all_program_interface, line,
			       &interface_type, &line),
		"Bad program interface at: %s\n", line);
	REQUIRE(parse_word_copy(line, name, sizeof(name), &line),
		"Bad program resource name at: %s\n", line);
	REQUIRE(parse_enum_tab(all_props, line, &prop, &line),
		"Bad glGetProgramResourceiv pname at: %s\n", line);
	REQUIRE(parse_enum_tab(all_types, line, (unsigned *)&expected, &line) ||
		parse_int(line, &expected, &line),
		"Bad expected value at: %s\n", line);

	glGetProgramInterfaceiv(prog, interface_type,
				GL_ACTIVE_RESOURCES, &num_active_buffers);
	for (i = 0; i < num_active_buffers; i++) {
		GLint got;
		GLint length;
		GLsizei name_len;
		bool pass = true;

		if (!force_no_names) {
			glGetProgramResourceName(prog, interface_type,
						 i, 512, &name_len, name_buf);

			if (!piglit_check_gl_error(GL_NO_ERROR)) {
				fprintf(stderr, "glGetProgramResourceName error\n");
				piglit_report_result(PIGLIT_FAIL);
			}

			if (strcmp(name, name_buf) != 0)
				continue;

			if (prop == GL_NAME_LENGTH && name_len != expected) {
				fprintf(stderr,
					"glGetProgramResourceName(%s, %s): "
					"expected %d (0x%04x), got %d (0x%04x)\n",
					name, piglit_get_gl_enum_name(prop),
					expected, expected, name_len, name_len);
				pass = false;
			}
		} else {
			unsigned binding_prop = GL_BUFFER_BINDING;
			int current_binding = 0;

			glGetProgramResourceiv(prog, interface_type,
					       i, 1, &binding_prop, 1,
					       &length, &current_binding);
			if (!piglit_check_gl_error(GL_NO_ERROR)) {
				fprintf(stderr, "glGetProgramResourceiv error\n");
				piglit_report_result(PIGLIT_FAIL);
			}
			if (block_data.binding != current_binding)
				continue;
		}

		/* Set 'got' to some value in case glGetActiveUniformsiv
		 * doesn't write to it.  That should only be able to occur
		 * when the function raises a GL error, but "should" is kind
		 * of a funny word.
		 */
		got = ~expected;
		glGetProgramResourceiv(prog, interface_type,
				       i, 1, &prop, 1,
				       &length, &got);

		if (!piglit_check_gl_error(GL_NO_ERROR)) {
			fprintf(stderr, "glGetProgramResourceiv error\n");
			piglit_report_result(PIGLIT_FAIL);
		}

		if (got != expected) {
			fprintf(stderr,
				"glGetProgramResourceiv(%s, %s): "
				"expected %d, got %d\n",
				name, piglit_get_gl_enum_name(prop),
				expected, got);
			pass = false;
		}

		if (!pass)
			piglit_report_result(PIGLIT_FAIL);

		return;
	}

	if (!force_no_names)
		fprintf(stderr, "No active resource named \"%s\"\n", name);
	else
		fprintf(stderr, "No active resource with binding %i\n", block_data.binding);

	piglit_report_result(PIGLIT_FAIL);
	return;
}

static void
set_parameter(const char *line)
{
	float f[4];
	int index, count;
	char type[1024];

	count = sscanf(line, "%s %d (%f , %f , %f , %f)",
		       type, &index, &f[0], &f[1], &f[2], &f[3]);
	if (count != 6) {
		fprintf(stderr, "Couldn't parse parameter command:\n%s\n", line);
		piglit_report_result(PIGLIT_FAIL);
	}

	if (parse_str(type, "env_vp", NULL)) {
		glProgramEnvParameter4fvARB(GL_VERTEX_PROGRAM_ARB, index, f);
	} else if (parse_str(type, "local_vp", NULL)) {
		glProgramLocalParameter4fvARB(GL_VERTEX_PROGRAM_ARB, index, f);
	} else if (parse_str(type, "env_fp", NULL)) {
		glProgramEnvParameter4fvARB(GL_FRAGMENT_PROGRAM_ARB, index, f);
	} else if (parse_str(type, "local_fp", NULL)) {
		glProgramLocalParameter4fvARB(GL_FRAGMENT_PROGRAM_ARB, index, f);
	} else {
		fprintf(stderr, "Unknown parameter type `%s'\n", type);
		piglit_report_result(PIGLIT_FAIL);
	}
}

static void
set_patch_parameter(const char *line)
{
#ifdef PIGLIT_USE_OPENGL
	float f[4];
	int i, count;
	const char *const line0 = line;

	if (gl_version.num < 40)
		piglit_require_extension("GL_ARB_tessellation_shader");

	if (parse_str(line, "vertices ", &line)) {
		count = sscanf(line, "%d", &i);
		if (count != 1) {
			fprintf(stderr, "Couldn't parse patch parameter command:\n%s\n", line0);
			piglit_report_result(PIGLIT_FAIL);
		}
		glPatchParameteri(GL_PATCH_VERTICES, i);
	} else if (parse_str(line, "default level outer ", &line)) {
		count = sscanf(line, "%f %f %f %f", &f[0], &f[1], &f[2], &f[3]);
		if (count != 4) {
			fprintf(stderr, "Couldn't parse patch parameter command:\n%s\n", line0);
			piglit_report_result(PIGLIT_FAIL);
		}
		glPatchParameterfv(GL_PATCH_DEFAULT_OUTER_LEVEL, f);
	} else if (parse_str(line, "default level inner ", &line)) {
		count = sscanf(line, "%f %f", &f[0], &f[1]);
		if (count != 2) {
			fprintf(stderr, "Couldn't parse patch parameter command:\n%s\n", line0);
			piglit_report_result(PIGLIT_FAIL);
		}
		glPatchParameterfv(GL_PATCH_DEFAULT_INNER_LEVEL, f);
	} else {
		fprintf(stderr, "Couldn't parse patch parameter command:\n%s\n", line);
		piglit_report_result(PIGLIT_FAIL);
	}
#else
	printf("patch parameters are only available in desktop GL\n");
	piglit_report_result(PIGLIT_SKIP);
#endif
}

static void
set_provoking_vertex(const char *line)
{
	if (parse_str(line, "first", NULL)) {
		glProvokingVertexEXT(GL_FIRST_VERTEX_CONVENTION_EXT);
	} else if (parse_str(line, "last", NULL)) {
		glProvokingVertexEXT(GL_LAST_VERTEX_CONVENTION_EXT);
	} else {
		fprintf(stderr, "Unknown provoking vertex parameter `%s'\n", line);
		piglit_report_result(PIGLIT_FAIL);
	}
}

static const struct string_to_enum enable_table[] = {
	{ "GL_CLIP_PLANE0", GL_CLIP_PLANE0 },
	{ "GL_CLIP_PLANE1", GL_CLIP_PLANE1 },
	{ "GL_CLIP_PLANE2", GL_CLIP_PLANE2 },
	{ "GL_CLIP_PLANE3", GL_CLIP_PLANE3 },
	{ "GL_CLIP_PLANE4", GL_CLIP_PLANE4 },
	{ "GL_CLIP_PLANE5", GL_CLIP_PLANE5 },
	{ "GL_CLIP_PLANE6", GL_CLIP_PLANE0+6 },
	{ "GL_CLIP_PLANE7", GL_CLIP_PLANE0+7 },
	{ "GL_VERTEX_PROGRAM_TWO_SIDE", GL_VERTEX_PROGRAM_TWO_SIDE },
	{ "GL_PROGRAM_POINT_SIZE", GL_PROGRAM_POINT_SIZE },
	{ "GL_DEPTH_TEST", GL_DEPTH_TEST },
	{ NULL, 0 }
};

static void
do_enable_disable(const char *line, bool enable_flag)
{
	GLenum value;
	REQUIRE(parse_enum_tab(enable_table, line, &value, NULL),
		"Bad enable/disable enum at: %s\n", line);

	if (enable_flag)
		glEnable(value);
	else
		glDisable(value);
}

static const struct string_to_enum hint_target_table[] = {
	ENUM_STRING(GL_LINE_SMOOTH_HINT),
	ENUM_STRING(GL_POLYGON_SMOOTH_HINT),
	ENUM_STRING(GL_TEXTURE_COMPRESSION_HINT),
	ENUM_STRING(GL_FRAGMENT_SHADER_DERIVATIVE_HINT),
	{ NULL, 0 }
};

static const struct string_to_enum hint_param_table[] = {
	ENUM_STRING(GL_FASTEST),
	ENUM_STRING(GL_NICEST),
	ENUM_STRING(GL_DONT_CARE),
	{ NULL, 0 }
};

static void do_hint(const char *line)
{
	unsigned target, param;
	REQUIRE(parse_enum_tab(hint_target_table, line, &target, &line),
		"Bad hint target at: %s\n", line);
	REQUIRE(parse_enum_tab(hint_param_table, line, &param, &line),
		"Bad hint param at: %s\n", line);

	glHint(target, param);
}

static void
draw_instanced_rect(int primcount, float x, float y, float w, float h)
{
	float verts[4][4];

	piglit_require_extension("GL_ARB_draw_instanced");

	verts[0][0] = x;
	verts[0][1] = y;
	verts[0][2] = 0.0;
	verts[0][3] = 1.0;
	verts[1][0] = x + w;
	verts[1][1] = y;
	verts[1][2] = 0.0;
	verts[1][3] = 1.0;
	verts[2][0] = x;
	verts[2][1] = y + h;
	verts[2][2] = 0.0;
	verts[2][3] = 1.0;
	verts[3][0] = x + w;
	verts[3][1] = y + h;
	verts[3][2] = 0.0;
	verts[3][3] = 1.0;

	glVertexPointer(4, GL_FLOAT, 0, verts);
	glEnableClientState(GL_VERTEX_ARRAY);

	glDrawArraysInstanced(GL_TRIANGLE_STRIP, 0, 4, primcount);

	glDisableClientState(GL_VERTEX_ARRAY);
}


static GLenum
decode_drawing_mode(const char *mode_str)
{
	int i;

	for (i = GL_POINTS; i <= GL_PATCHES; ++i) {
		const char *name = piglit_get_prim_name(i);
		if (0 == strcmp(mode_str, name))
			return i;
	}

	printf("unknown drawing mode \"%s\"\n", mode_str);
	piglit_report_result(PIGLIT_FAIL);

	/* Should not be reached, but return 0 to avoid compiler warning */
	return 0;
}

static void
handle_texparameter(const char *line)
{
	static const struct string_to_enum compare_funcs[] = {
		{ "greater", GL_GREATER },
		{ "gequal", GL_GEQUAL },
		{ "less", GL_LESS },
		{ "lequal", GL_LEQUAL },
		{ "equal", GL_EQUAL },
		{ "notequal", GL_NOTEQUAL },
		{ "never", GL_NEVER },
		{ "always", GL_ALWAYS },
		{ NULL, 0 },
	};
	static const struct string_to_enum depth_modes[] = {
		{ "intensity", GL_INTENSITY },
		{ "luminance", GL_LUMINANCE },
		{ "alpha", GL_ALPHA },
		{ "red", GL_RED }, /* Requires GL 3.0 or GL_ARB_texture_rg */
		{ NULL, 0 },
	};
	static const struct string_to_enum min_filter_modes[] = {
		{ "nearest_mipmap_nearest", GL_NEAREST_MIPMAP_NEAREST },
		{ "linear_mipmap_nearest",  GL_LINEAR_MIPMAP_NEAREST  },
		{ "nearest_mipmap_linear",  GL_NEAREST_MIPMAP_LINEAR  },
		{ "linear_mipmap_linear",   GL_LINEAR_MIPMAP_LINEAR   },
		{ "nearest",                GL_NEAREST                },
		{ "linear",                 GL_LINEAR                 },
		{ NULL, 0 }
	};
	static const struct string_to_enum mag_filter_modes[] = {
		{ "nearest",                GL_NEAREST                },
		{ "linear",                 GL_LINEAR                 },
		{ NULL, 0 }
	};
	static const struct string_to_enum wrap_modes[] = {
		{ "repeat",                 GL_REPEAT                },
		{ "clamp_to_edge",          GL_CLAMP_TO_EDGE         },
		{ "clamp_to_border",        GL_CLAMP_TO_BORDER       },
		{ NULL, 0 }
	};
	static const struct string_to_enum swizzle_modes[] = {
		{ "red", GL_RED },
		{ "green", GL_GREEN },
		{ "blue", GL_BLUE },
		{ "alpha", GL_ALPHA },
		{ NULL, 0 }
	};
	unsigned target = 0;
	GLenum parameter = GL_NONE;
	const char *parameter_name = NULL;
	const struct string_to_enum *strings = NULL;
	unsigned value;

	REQUIRE(parse_tex_target(line, &target, &line),
		"Bad texture target at: %s\n", line);

	if (parse_str(line, "compare_func ", &line)) {
		parameter = GL_TEXTURE_COMPARE_FUNC;
		parameter_name = "compare_func";
		strings = compare_funcs;
	} else if (parse_str(line, "depth_mode ", &line)) {
		parameter = GL_DEPTH_TEXTURE_MODE;
		parameter_name = "depth_mode";
		strings = depth_modes;
	} else if (parse_str(line, "min ", &line)) {
		parameter = GL_TEXTURE_MIN_FILTER;
		parameter_name = "min";
		strings = min_filter_modes;
	} else if (parse_str(line, "mag ", &line)) {
		parameter = GL_TEXTURE_MAG_FILTER;
		parameter_name = "mag";
		strings = mag_filter_modes;
	} else if (parse_str(line, "wrap_s ", &line)) {
		parameter = GL_TEXTURE_WRAP_S;
		parameter_name = "wrap_s";
		strings = wrap_modes;
	} else if (parse_str(line, "wrap_t ", &line)) {
		parameter = GL_TEXTURE_WRAP_T;
		parameter_name = "wrap_t";
		strings = wrap_modes;
	} else if (parse_str(line, "wrap_r ", &line)) {
		parameter = GL_TEXTURE_WRAP_R;
		parameter_name = "wrap_r";
		strings = wrap_modes;
	} else if (parse_str(line, "lod_bias ", &line)) {
#ifdef PIGLIT_USE_OPENGL
		glTexParameterf(target, GL_TEXTURE_LOD_BIAS,
				strtod(line, NULL));
		return;
#else
		printf("lod_bias feature is only available in desktop GL\n");
		piglit_report_result(PIGLIT_SKIP);
#endif
	} else if (parse_str(line, "max_level ", &line)) {
		glTexParameteri(target, GL_TEXTURE_MAX_LEVEL,
				strtol(line, NULL, 10));
		return;
	} else if (parse_str(line, "base_level ", &line)) {
		glTexParameteri(target, GL_TEXTURE_BASE_LEVEL,
				strtol(line, NULL, 10));
		return;
	} else if (parse_str(line, "border_color ", &line)) {
		float bc[4];
		int count;
		count = sscanf(line, "%f %f %f %f", &bc[0], &bc[1], &bc[2], &bc[3]);
		if (count != 4) {
			fprintf(stderr, "Could not parse border_color texture parameter.\n");
			piglit_report_result(PIGLIT_FAIL);
		}
		glTexParameterfv(target, GL_TEXTURE_BORDER_COLOR, bc);
		return;
	} else if (parse_str(line, "swizzle_r ", &line)) {
		parameter = GL_TEXTURE_SWIZZLE_R;
		parameter_name = "swizzle_r";
		strings = swizzle_modes;
	} else {
		fprintf(stderr, "unknown texture parameter in `%s'\n", line);
		piglit_report_result(PIGLIT_FAIL);
	}

	REQUIRE(parse_enum_tab(strings, line, &value, &line),
		"Bad %s at: %s\n", parameter_name, line);

	glTexParameteri(target, parameter, value);
}

static void
setup_ubos(void)
{
	int i;

	if (!piglit_is_extension_supported("GL_ARB_uniform_buffer_object") &&
	    piglit_get_gl_version() < 31) {
		return;
	}

	if (prog == 0) {
		/* probably running an ARB_vertex/fragment_program test */
		return;
	}

	glGetProgramiv(prog, GL_ACTIVE_UNIFORM_BLOCKS, &num_uniform_blocks);
	if (num_uniform_blocks == 0)
		return;

	uniform_block_bos = calloc(num_uniform_blocks, sizeof(GLuint));
	glGenBuffers(num_uniform_blocks, uniform_block_bos);

	int max_ubos;
	glGetIntegerv(GL_MAX_UNIFORM_BUFFER_BINDINGS, &max_ubos);
	uniform_block_indexes = calloc(max_ubos, sizeof(int));

	for (i = 0; i < num_uniform_blocks; i++) {
		GLint size;
		GLint binding;

		glGetActiveUniformBlockiv(prog, i, GL_UNIFORM_BLOCK_DATA_SIZE,
					  &size);

		glBindBuffer(GL_UNIFORM_BUFFER, uniform_block_bos[i]);
		glBufferData(GL_UNIFORM_BUFFER, size, NULL, GL_STATIC_DRAW);

		if (!force_no_names) {
			glUniformBlockBinding(prog, i, i);
			uniform_block_indexes[i] = i;
			binding = i;
		} else {
			glGetActiveUniformBlockiv(prog, i, GL_UNIFORM_BLOCK_BINDING,
                                                  &binding);
			uniform_block_indexes[binding] = i;
		}

		glBindBufferBase(GL_UNIFORM_BUFFER, binding, uniform_block_bos[i]);
	}
}

static void
teardown_fbos(void)
{
	if (draw_fbo != 0 &&
	    draw_fbo != piglit_winsys_fbo)
		glDeleteFramebuffers(1, &draw_fbo);

	if (read_fbo != 0 &&
	    read_fbo != piglit_winsys_fbo &&
	    read_fbo != draw_fbo)
		glDeleteFramebuffers(1, &read_fbo);

	draw_fbo = 0;
	read_fbo = 0;
}

static void
teardown_ubos(void)
{
	if (num_uniform_blocks == 0) {
		return;
	}

	glDeleteBuffers(num_uniform_blocks, uniform_block_bos);
	free(uniform_block_bos);
	uniform_block_bos = NULL;
	free(uniform_block_indexes);
	uniform_block_indexes = NULL;
	num_uniform_blocks = 0;
}

static void
teardown_atomics(void)
{
	for (unsigned i = 0; i < ARRAY_SIZE(atomics_bos); ++i) {
		if (atomics_bos[i])
			glDeleteBuffers(1, &atomics_bos[i]);
	}
}

static enum piglit_result
program_must_be_in_use(void)
{
	if (!link_ok) {
		fprintf(stderr, "Failed to link:\n%s\n", prog_err_info);
		return PIGLIT_FAIL;
	} else if (!prog_in_use) {
		fprintf(stderr, "Failed to use program: %s\n", prog_err_info);
		return PIGLIT_FAIL;
	}
	return PIGLIT_PASS;
}

static void
bind_vao_if_supported()
{
	if (vao == 0 && piglit_is_core_profile) {
		glGenVertexArrays(1, &vao);
		glBindVertexArray(vao);
	}
}

static enum piglit_result
draw_arrays_common(int first, size_t count)
{
	enum piglit_result result = program_must_be_in_use();
	if (first < 0) {
		printf("draw arrays 'first' must be >= 0\n");
		piglit_report_result(PIGLIT_FAIL);
	} else if (vbo_present &&
			(size_t) first >= num_vbo_rows) {
		printf("draw arrays 'first' must be < %lu\n",
			(unsigned long) num_vbo_rows);
		piglit_report_result(PIGLIT_FAIL);
	}
	if (count <= 0) {
		printf("draw arrays 'count' must be > 0\n");
		piglit_report_result(PIGLIT_FAIL);
	} else if (vbo_present &&
			count > num_vbo_rows - (size_t) first) {
		printf("draw arrays cannot draw beyond %lu\n",
			(unsigned long) num_vbo_rows);
		piglit_report_result(PIGLIT_FAIL);
	}
	bind_vao_if_supported();
	return result;
}

static enum piglit_result
draw_elements_common(int basevertex, int count)
{
	enum piglit_result result = program_must_be_in_use();
	if (basevertex < 0) {
		printf("draw elements 'basevertex' must be >= 0\n");
		piglit_report_result(PIGLIT_FAIL);
	}
	if (count <= 0) {
		printf("draw elements 'count' must be > 0\n");
		piglit_report_result(PIGLIT_FAIL);
	} else if (count > num_elements) {
		printf("draw elements cannot draw beyond %lu\n",
			(unsigned long) num_elements);
		piglit_report_result(PIGLIT_FAIL);
	}
	bind_vao_if_supported();
	return result;
}

static bool
probe_atomic_counter(unsigned buffer_num, GLint counter_num, const char *op,
		     uint32_t value, bool layout_params)
{
        uint32_t *p;
	uint32_t observed;
	enum comparison cmp;
	bool result;

	REQUIRE(parse_comparison_op(op, &cmp, NULL),
		"Invalid comparison operation at: %s\n", op);

	glBindBuffer(GL_ATOMIC_COUNTER_BUFFER, atomics_bos[buffer_num]);
	p = glMapBufferRange(GL_ATOMIC_COUNTER_BUFFER,
			     layout_params ? counter_num : counter_num * sizeof(uint32_t),
			     sizeof(uint32_t), GL_MAP_READ_BIT);

        if (!p) {
                printf("Couldn't map atomic counter to verify expected value.\n");
                return false;
        }

	observed = *p;
	result = compare_uint(value, observed, cmp);

	if (!result) {
		if (layout_params)
			printf("Atomic counter (binding = %d, offset = %d) test failed: "
			       "Reference %s Observed\n",
			       buffer_num, counter_num, comparison_string(cmp));
		else
			printf("Atomic counter %d test failed: Reference %s Observed\n",
			       counter_num, comparison_string(cmp));
		printf("  Reference: %u\n", value);
		printf("  Observed:  %u\n", observed);
		glUnmapBuffer(GL_ATOMIC_COUNTER_BUFFER);
		return false;
	}

	glUnmapBuffer(GL_ATOMIC_COUNTER_BUFFER);
	return true;
}

static bool
probe_ssbo_uint(GLint ssbo_index, GLint ssbo_offset, const char *op, uint32_t value)
{
	uint32_t *p;
	uint32_t observed;
	enum comparison cmp;
	bool result;

	REQUIRE(parse_comparison_op(op, &cmp, NULL),
		"Invalid comparison operation at: %s\n", op);

	glBindBufferBase(GL_SHADER_STORAGE_BUFFER, 0, ssbo[ssbo_index]);
	p = glMapBufferRange(GL_SHADER_STORAGE_BUFFER, ssbo_offset,
			     sizeof(uint32_t), GL_MAP_READ_BIT);

	if (!p) {
		printf("Couldn't map ssbo to verify expected value.\n");
		return false;
	}

	observed = *p;
	result = compare_uint(value, observed, cmp);

	if (!result) {
		printf("SSBO %d test failed: Reference %s Observed\n",
		       ssbo_offset, comparison_string(cmp));
		printf("  Reference: %u\n", value);
		printf("  Observed:  %u\n", observed);
		glUnmapBuffer(GL_SHADER_STORAGE_BUFFER);
		return false;
	}

	glUnmapBuffer(GL_SHADER_STORAGE_BUFFER);
	return true;
}

enum piglit_result
piglit_display(void)
{
	const char *line, *next_line, *rest;
	unsigned line_num;
	enum piglit_result full_result = PIGLIT_PASS;
	GLbitfield clear_bits = 0;
	bool link_error_expected = false;
	struct block_info block_data = {0, -1, -1, -1, -1};

	if (test_start == NULL)
		return PIGLIT_PASS;

	next_line = test_start;
	line_num = test_start_line_num;
	while (next_line[0] != '\0') {
		float c[32];
		double d[4];
		int x, y, z, w, h, l, tex, level;
		unsigned ux, uy, uz;
		char s[300]; // 300 for safety
		enum piglit_result result = PIGLIT_PASS;

		parse_whitespace(next_line, &line);

		next_line = strchrnul(next_line, '\n');

		/* Duplicate the line to make it null terminated */
		line = strndup(line, next_line - line);

		/* If strchrnul found a newline, then skip it */
		if (next_line[0] != '\0')
			next_line++;

		if (line[0] == '\0') {
		} else if (sscanf(line, "active shader program %s", s) == 1) {
			switch (get_shader_from_string(s, &x)) {
			case GL_VERTEX_SHADER:
				glActiveShaderProgram(pipeline, sso_vertex_prog);
			break;
			case GL_TESS_CONTROL_SHADER:
				glActiveShaderProgram(pipeline, sso_tess_control_prog);
			break;
			case GL_TESS_EVALUATION_SHADER:
				glActiveShaderProgram(pipeline, sso_tess_eval_prog);
			break;
			case GL_GEOMETRY_SHADER:
				glActiveShaderProgram(pipeline, sso_geometry_prog);
			break;
			case GL_FRAGMENT_SHADER:
				glActiveShaderProgram(pipeline, sso_fragment_prog);
			break;
			case GL_COMPUTE_SHADER:
				glActiveShaderProgram(pipeline, sso_compute_prog);
			break;
			}
		} else if (sscanf(line, "atomic counter buffer %u %u", &x, &y) == 2) {
			GLuint *atomics_buf = calloc(y, sizeof(GLuint));
			glGenBuffers(1, &atomics_bos[x]);
			glBindBufferBase(GL_ATOMIC_COUNTER_BUFFER, x, atomics_bos[x]);
			glBufferData(GL_ATOMIC_COUNTER_BUFFER,
				     sizeof(GLuint) * y, atomics_buf,
				     GL_STATIC_DRAW);
			free(atomics_buf);
		} else if (sscanf(line, "atomic counters %d", &x) == 1) {
			GLuint *atomics_buf = calloc(x, sizeof(GLuint));
			glGenBuffers(1, &atomics_bos[0]);
			glBindBufferBase(GL_ATOMIC_COUNTER_BUFFER, 0, atomics_bos[0]);
			glBufferData(GL_ATOMIC_COUNTER_BUFFER,
				     sizeof(GLuint) * x,
				     atomics_buf, GL_STATIC_DRAW);
			free(atomics_buf);
		} else if (sscanf(line, "atomic counter %u %u %u", &x, &y, &z) == 3) {
			glNamedBufferSubData(atomics_bos[x],
					     sizeof(GLuint) * y, sizeof(GLuint),
					     &z);
		} else if (parse_str(line, "clear color ", &rest)) {
			parse_floats(rest, c, 4, NULL);
			glClearColor(c[0], c[1], c[2], c[3]);
			clear_bits |= GL_COLOR_BUFFER_BIT;
		} else if (parse_str(line, "clear depth ", &rest)) {
			parse_floats(rest, c, 1, NULL);
			glClearDepth(c[0]);
			clear_bits |= GL_DEPTH_BUFFER_BIT;
		} else if (parse_str(line, "clear", NULL)) {
			glClear(clear_bits);
		} else if (sscanf(line,
				  "clip plane %d %lf %lf %lf %lf",
				  &x, &d[0], &d[1], &d[2], &d[3]) == 5) {
			if (x < 0 || x >= gl_max_clip_planes) {
				printf("clip plane id %d out of range\n", x);
				piglit_report_result(PIGLIT_FAIL);
			}
			glClipPlane(GL_CLIP_PLANE0 + x, d);
#ifdef PIGLIT_USE_OPENGL
		} else if (parse_str(line, "color ", &rest)) {
			parse_floats(rest, c, 4, NULL);
			assert(!piglit_is_core_profile);
			glColor4fv(c);
#endif
		} else if (sscanf(line,
				  "compute %d %d %d",
				  &x, &y, &z) == 3) {
			result = program_must_be_in_use();
			glMemoryBarrier(GL_ALL_BARRIER_BITS);
			glDispatchCompute(x, y, z);
			glMemoryBarrier(GL_ALL_BARRIER_BITS);
		} else if (sscanf(line,
				  "compute group size %d %d %d %d %d %d",
				  &x, &y, &z, &w, &h, &l) == 6) {
			result = program_must_be_in_use();
			glMemoryBarrier(GL_ALL_BARRIER_BITS);
			glDispatchComputeGroupSizeARB(x, y, z, w, h, l);
			glMemoryBarrier(GL_ALL_BARRIER_BITS);
		} else if (parse_str(line, "draw rect tex ", &rest)) {
			result = program_must_be_in_use();
			program_subroutine_uniforms();
			parse_floats(rest, c, 8, NULL);
			piglit_draw_rect_tex(c[0], c[1], c[2], c[3],
					     c[4], c[5], c[6], c[7]);
		} else if (parse_str(line, "draw rect ortho patch ", &rest)) {
			result = program_must_be_in_use();
			program_subroutine_uniforms();
			parse_floats(rest, c, 4, NULL);

			piglit_draw_rect_custom(-1.0 + 2.0 * (c[0] / piglit_width),
						-1.0 + 2.0 * (c[1] / piglit_height),
						2.0 * (c[2] / piglit_width),
						2.0 * (c[3] / piglit_height), true, 1);
		} else if (parse_str(line, "draw rect ortho ", &rest)) {
			result = program_must_be_in_use();
			program_subroutine_uniforms();
			parse_floats(rest, c, 4, NULL);

			piglit_draw_rect(-1.0 + 2.0 * (c[0] / piglit_width),
					 -1.0 + 2.0 * (c[1] / piglit_height),
					 2.0 * (c[2] / piglit_width),
					 2.0 * (c[3] / piglit_height));
		} else if (parse_str(line, "draw rect patch ", &rest)) {
			result = program_must_be_in_use();
			parse_floats(rest, c, 4, NULL);
			piglit_draw_rect_custom(c[0], c[1], c[2], c[3], true, 1);
		} else if (parse_str(line, "draw rect ", &rest)) {
			result = program_must_be_in_use();
			program_subroutine_uniforms();
			parse_floats(rest, c, 4, NULL);
			piglit_draw_rect(c[0], c[1], c[2], c[3]);
		} else if (parse_str(line, "draw instanced rect ortho patch ", &rest)) {
			int instance_count;

			result = program_must_be_in_use();
			sscanf(rest, "%d %f %f %f %f",
			       &instance_count,
			       c + 0, c + 1, c + 2, c + 3);
			piglit_draw_rect_custom(-1.0 + 2.0 * (c[0] / piglit_width),
						-1.0 + 2.0 * (c[1] / piglit_height),
						2.0 * (c[2] / piglit_width),
						2.0 * (c[3] / piglit_height), true,
						instance_count);
		} else if (parse_str(line, "draw instanced rect ortho ", &rest)) {
			int instance_count;

			result = program_must_be_in_use();
			sscanf(rest, "%d %f %f %f %f",
			       &instance_count,
			       c + 0, c + 1, c + 2, c + 3);
			piglit_draw_rect_custom(-1.0 + 2.0 * (c[0] / piglit_width),
						-1.0 + 2.0 * (c[1] / piglit_height),
						2.0 * (c[2] / piglit_width),
						2.0 * (c[3] / piglit_height), false,
						instance_count);
		} else if (parse_str(line, "draw instanced rect ", &rest)) {
			int primcount;

			result = program_must_be_in_use();
			sscanf(rest, "%d %f %f %f %f",
			       &primcount,
			       c + 0, c + 1, c + 2, c + 3);
			draw_instanced_rect(primcount, c[0], c[1], c[2], c[3]);
		} else if (sscanf(line, "draw arrays instanced %31s %d %d %d", s, &x, &y, &z) == 4) {
			GLenum mode = decode_drawing_mode(s);
			int first = x;
			size_t count = (size_t) y;
			size_t primcount = (size_t) z;
			draw_arrays_common(first, count);
			glDrawArraysInstanced(mode, first, count, primcount);
		} else if (sscanf(line, "draw arrays instanced base %31s %d %d %d %d", s, &x, &y, &z, &w) == 5) {
			GLenum mode = decode_drawing_mode(s);
			int first = x;
			size_t count = (size_t) y;
			size_t primcount = (size_t) z;
			GLuint baseinstance = (GLuint) w;
			draw_arrays_common(first, count);
			glDrawArraysInstancedBaseInstance(mode, first, count,
							  primcount,
							  baseinstance);
		} else if (sscanf(line, "draw arrays %31s %d %d", s, &x, &y) == 3) {
			GLenum mode = decode_drawing_mode(s);
			int first = x;
			size_t count = (size_t) y;
			result = draw_arrays_common(first, count);
			glDrawArrays(mode, first, count);
		} else if (sscanf(line, "draw elements %31s %d %d", s, &x, &y) == 3) {
			GLenum mode = decode_drawing_mode(s);
			size_t count = (size_t) x;
			int basevertex = y;
			result = draw_elements_common(basevertex, count);
			if (basevertex > 0) {
				glDrawElementsBaseVertex(mode, count,
							 GL_UNSIGNED_SHORT,
							 NULL, basevertex);
			} else {
				glDrawElements(mode, count,
					       GL_UNSIGNED_SHORT, NULL);
			}
		} else if (parse_str(line, "disable ", &rest)) {
			do_enable_disable(rest, false);
		} else if (parse_str(line, "enable ", &rest)) {
			do_enable_disable(rest, true);
		} else if (sscanf(line, "depthfunc %31s", s) == 1) {
			glDepthFunc(piglit_get_gl_enum_from_name(s));
		} else if (parse_str(line, "fb ", &rest)) {
			const GLenum target =
				parse_str(rest, "draw ", &rest) ? GL_DRAW_FRAMEBUFFER :
				parse_str(rest, "read ", &rest) ? GL_READ_FRAMEBUFFER :
				GL_FRAMEBUFFER;
			GLuint fbo = 0;

			if (parse_str(rest, "tex 2d ", &rest)) {
				GLenum attachments[32];
				unsigned num_attachments = 0;

				glGenFramebuffers(1, &fbo);
				glBindFramebuffer(target, fbo);

				while (parse_int(rest, &tex, &rest)) {
					attachments[num_attachments] =
						GL_COLOR_ATTACHMENT0 + num_attachments;
					glFramebufferTexture2D(
						target, attachments[num_attachments],
						GL_TEXTURE_2D,
						get_texture_binding(tex)->obj, 0);

					if (!piglit_check_gl_error(GL_NO_ERROR)) {
						fprintf(stderr,
							"glFramebufferTexture2D error\n");
						piglit_report_result(PIGLIT_FAIL);
					}

					num_attachments++;
				}

				if (target != GL_READ_FRAMEBUFFER)
					glDrawBuffers(num_attachments, attachments);

				w = get_texture_binding(tex)->width;
				h = get_texture_binding(tex)->height;

			} else if (parse_str(rest, "tex slice ", &rest)) {
				GLenum tex_target;

				REQUIRE(parse_tex_target(rest, &tex_target, &rest) &&
					parse_int(rest, &tex, &rest) &&
					parse_int(rest, &l, &rest) &&
					parse_int(rest, &z, &rest),
					"Framebuffer binding command not "
					"understood at: %s\n", rest);

				const GLuint tex_obj = get_texture_binding(tex)->obj;

				glGenFramebuffers(1, &fbo);
				glBindFramebuffer(target, fbo);

				if (tex_target == GL_TEXTURE_1D) {
					REQUIRE(z == 0,
						"Invalid layer index provided "
						"in command: %s\n", line);
					glFramebufferTexture1D(
						target, GL_COLOR_ATTACHMENT0,
						tex_target, tex_obj, l);

				} else if (tex_target == GL_TEXTURE_2D ||
					   tex_target == GL_TEXTURE_RECTANGLE ||
					   tex_target == GL_TEXTURE_2D_MULTISAMPLE) {
					REQUIRE(z == 0,
						"Invalid layer index provided "
						"in command: %s\n", line);
					glFramebufferTexture2D(
						target, GL_COLOR_ATTACHMENT0,
						tex_target, tex_obj, l);

				} else if (tex_target == GL_TEXTURE_CUBE_MAP) {
					static const GLenum cubemap_targets[] = {
						GL_TEXTURE_CUBE_MAP_POSITIVE_X,
						GL_TEXTURE_CUBE_MAP_NEGATIVE_X,
						GL_TEXTURE_CUBE_MAP_POSITIVE_Y,
						GL_TEXTURE_CUBE_MAP_NEGATIVE_Y,
						GL_TEXTURE_CUBE_MAP_POSITIVE_Z,
						GL_TEXTURE_CUBE_MAP_NEGATIVE_Z
					};
					REQUIRE(z < ARRAY_SIZE(cubemap_targets),
						"Invalid layer index provided "
						"in command: %s\n", line);
					tex_target = cubemap_targets[z];

					glFramebufferTexture2D(
						target, GL_COLOR_ATTACHMENT0,
						tex_target, tex_obj, l);

				} else {
					glFramebufferTextureLayer(
						target, GL_COLOR_ATTACHMENT0,
						tex_obj, l, z);
				}

				if (!piglit_check_gl_error(GL_NO_ERROR)) {
					fprintf(stderr, "Error binding texture "
						"attachment for command: %s\n",
						line);
					piglit_report_result(PIGLIT_FAIL);
				}

				w = MAX2(1, get_texture_binding(tex)->width >> l);
				h = MAX2(1, get_texture_binding(tex)->height >> l);

			} else if (sscanf(rest, "tex layered %d", &tex) == 1) {
				glGenFramebuffers(1, &fbo);
				glBindFramebuffer(target, fbo);

				glFramebufferTexture(
					target, GL_COLOR_ATTACHMENT0,
					get_texture_binding(tex)->obj, 0);
				if (!piglit_check_gl_error(GL_NO_ERROR)) {
					fprintf(stderr,
						"glFramebufferTexture error\n");
					piglit_report_result(PIGLIT_FAIL);
				}

				w = get_texture_binding(tex)->width;
				h = get_texture_binding(tex)->height;

			} else if (parse_str(rest, "ms ", &rest)) {
				GLuint rb;
				GLenum format;
				int samples;

				REQUIRE(parse_enum_gl(rest, &format, &rest) &&
					parse_int(rest, &w, &rest) &&
					parse_int(rest, &h, &rest) &&
					parse_int(rest, &samples, &rest),
					"Framebuffer binding command not "
					"understood at: %s\n", rest);

				glGenFramebuffers(1, &fbo);
				glBindFramebuffer(target, fbo);

				glGenRenderbuffers(1, &rb);
				glBindRenderbuffer(GL_RENDERBUFFER, rb);

				glRenderbufferStorageMultisample(GL_RENDERBUFFER, samples,
								 format, w, h);

				glFramebufferRenderbuffer(target,
							  GL_COLOR_ATTACHMENT0,
							  GL_RENDERBUFFER, rb);

				if (!piglit_check_gl_error(GL_NO_ERROR)) {
					fprintf(stderr, "glFramebufferRenderbuffer error\n");
					piglit_report_result(PIGLIT_FAIL);
				}

			} else if (parse_str(rest, "winsys", &rest)) {
				fbo = piglit_winsys_fbo;
				glBindFramebuffer(target, fbo);
				if (!piglit_check_gl_error(GL_NO_ERROR)) {
					fprintf(stderr, "glBindFramebuffer error\n");
					piglit_report_result(PIGLIT_FAIL);
				}

				w = piglit_width;
				h = piglit_height;

			} else {
				fprintf(stderr, "Unknown fb bind subcommand "
					"\"%s\"\n", rest);
				piglit_report_result(PIGLIT_FAIL);
			}

			const GLenum status = glCheckFramebufferStatus(target);
			if (status != GL_FRAMEBUFFER_COMPLETE) {
				fprintf(stderr, "incomplete fbo (status 0x%x)\n",
					status);
				piglit_report_result(PIGLIT_FAIL);
			}

			if (target != GL_READ_FRAMEBUFFER) {
				render_width = w;
				render_height = h;

				/* Delete the previous draw FB in case
				 * it's no longer reachable.
				 */
				if (draw_fbo != 0 &&
				    draw_fbo != piglit_winsys_fbo &&
				    draw_fbo != (target == GL_DRAW_FRAMEBUFFER ?
						 read_fbo : 0))
					glDeleteFramebuffers(1, &draw_fbo);

				draw_fbo = fbo;
			}

			if (target != GL_DRAW_FRAMEBUFFER) {
				read_width = w;
				read_height = h;

				/* Delete the previous read FB in case
				 * it's no longer reachable.
				 */
				if (read_fbo != 0 &&
				    read_fbo != piglit_winsys_fbo &&
				    read_fbo != (target == GL_READ_FRAMEBUFFER ?
						 draw_fbo : 0))
					glDeleteFramebuffers(1, &read_fbo);

				read_fbo = fbo;
			}

		} else if (parse_str(line, "blit ", &rest)) {
			static const struct string_to_enum buffers[] = {
				{ "color", GL_COLOR_BUFFER_BIT },
				{ "depth", GL_DEPTH_BUFFER_BIT },
				{ "stencil", GL_STENCIL_BUFFER_BIT },
				{ NULL }
			};
			static const struct string_to_enum filters[] = {
				{ "linear", GL_LINEAR },
				{ "nearest", GL_NEAREST },
				{ NULL }
			};
			unsigned buffer, filter;

			REQUIRE(parse_enum_tab(buffers, rest, &buffer, &rest) &&
				parse_enum_tab(filters, rest, &filter, &rest),
				"FB blit command not understood at: %s\n",
				rest);

			glBlitFramebuffer(0, 0, read_width, read_height,
					  0, 0, render_width, render_height,
					  buffer, filter);

			if (!piglit_check_gl_error(GL_NO_ERROR)) {
				fprintf(stderr, "glBlitFramebuffer error\n");
				piglit_report_result(PIGLIT_FAIL);
			}

		} else if (parse_str(line, "frustum", &rest)) {
			parse_floats(rest, c, 6, NULL);
			piglit_frustum_projection(false, c[0], c[1], c[2],
						  c[3], c[4], c[5]);
		} else if (parse_str(line, "hint", &rest)) {
			do_hint(rest);
		} else if (sscanf(line,
				  "image texture %d %31s",
				  &tex, s) == 2) {
			const GLenum img_fmt = piglit_get_gl_enum_from_name(s);
			glBindImageTexture(tex, get_texture_binding(tex)->obj, 0,
					   GL_FALSE, 0, GL_READ_WRITE, img_fmt);
		} else if (sscanf(line, "memory barrier %s", s) == 1) {
			glMemoryBarrier(piglit_get_gl_memory_barrier_enum_from_name(s));
		} else if (parse_str(line, "blend barrier", NULL)) {
			glBlendBarrier();
		} else if (sscanf(line, "ortho %f %f %f %f",
				  c + 0, c + 1, c + 2, c + 3) == 4) {
			piglit_gen_ortho_projection(c[0], c[1], c[2], c[3],
						    -1, 1, GL_FALSE);
		} else if (parse_str(line, "ortho", NULL)) {
			piglit_ortho_projection(render_width, render_height,
						GL_FALSE);
		} else if (parse_str(line, "probe rgba ", &rest)) {
			parse_floats(rest, c, 6, NULL);
			if (!piglit_probe_pixel_rgba((int) c[0], (int) c[1],
						    & c[2])) {
				result = PIGLIT_FAIL;
			}
		} else if (parse_str(line, "probe depth ", &rest)) {
			parse_floats(rest, c, 3, NULL);
			if (!piglit_probe_pixel_depth((int) c[0], (int) c[1],
						      c[2])) {
				result = PIGLIT_FAIL;
			}
		} else if (sscanf(line,
				  "probe atomic counter buffer %u %u %s %u",
				  &ux, &uy, s, &uz) == 4) {
			if (!probe_atomic_counter(ux, uy, s, uz, true)) {
				piglit_report_result(PIGLIT_FAIL);
			}
		} else if (sscanf(line,
				  "probe atomic counter %u %s %u",
				  &ux, s, &uy) == 3) {
			if (!probe_atomic_counter(0, ux, s, uy, false)) {
				piglit_report_result(PIGLIT_FAIL);
			}
		} else if (sscanf(line, "probe ssbo uint %d %d %s 0x%x",
				  &x, &y, s, &z) == 4) {
			if (!probe_ssbo_uint(x, y, s, z))
				result = PIGLIT_FAIL;
		} else if (sscanf(line, "probe ssbo uint %d %d %s %d",
				  &x, &y, s, &z) == 4) {
			if (!probe_ssbo_uint(x, y, s, z))
				result = PIGLIT_FAIL;
		} else if (sscanf(line,
				  "relative probe rgba ( %f , %f ) "
				  "( %f , %f , %f , %f )",
				  c + 0, c + 1,
				  c + 2, c + 3, c + 4, c + 5) == 6) {
			x = c[0] * read_width;
			y = c[1] * read_height;
			if (x >= read_width)
				x = read_width - 1;
			if (y >= read_height)
				y = read_height - 1;

			if (!piglit_probe_pixel_rgba(x, y, &c[2])) {
				result = PIGLIT_FAIL;
			}
		} else if (parse_str(line, "probe rgb ", &rest)) {
			parse_floats(rest, c, 5, NULL);
			if (!piglit_probe_pixel_rgb((int) c[0], (int) c[1],
						    & c[2])) {
				result = PIGLIT_FAIL;
			}
		} else if (sscanf(line,
				  "relative probe rgb ( %f , %f ) "
				  "( %f , %f , %f )",
				  c + 0, c + 1,
				  c + 2, c + 3, c + 4) == 5) {
			x = c[0] * read_width;
			y = c[1] * read_height;
			if (x >= read_width)
				x = read_width - 1;
			if (y >= read_height)
				y = read_height - 1;

			if (!piglit_probe_pixel_rgb(x, y, &c[2])) {
				result = PIGLIT_FAIL;
			}
		} else if (sscanf(line, "probe rect rgba "
				  "( %d , %d , %d , %d ) "
				  "( %f , %f , %f , %f )",
				  &x, &y, &w, &h,
				  c + 0, c + 1, c + 2, c + 3) == 8) {
			if (!piglit_probe_rect_rgba(x, y, w, h, c)) {
				result = PIGLIT_FAIL;
			}
		} else if (sscanf(line, "relative probe rect rgb "
				  "( %f , %f , %f , %f ) "
				  "( %f , %f , %f )",
				  c + 0, c + 1, c + 2, c + 3,
				  c + 4, c + 5, c + 6) == 7) {
			x = c[0] * read_width;
			y = c[1] * read_height;
			w = c[2] * read_width;
			h = c[3] * read_height;

			if (!piglit_probe_rect_rgb(x, y, w, h, &c[4])) {
				result = PIGLIT_FAIL;
			}
		} else if (sscanf(line, "relative probe rect rgba "
				  "( %f , %f , %f , %f ) "
				  "( %f , %f , %f , %f )",
				  c + 0, c + 1, c + 2, c + 3,
				  c + 4, c + 5, c + 6, c + 7) == 8) {
			x = c[0] * read_width;
			y = c[1] * read_height;
			w = c[2] * read_width;
			h = c[3] * read_height;

			if (!piglit_probe_rect_rgba(x, y, w, h, &c[4])) {
				result = PIGLIT_FAIL;
			}
		} else if (sscanf(line, "relative probe rect rgba int "
				  "( %f , %f , %f , %f ) "
				  "( %d , %d , %d , %d )",
				  c + 0, c + 1, c + 2, c + 3,
				  &x, &y, &z, &w) == 8) {
			const int expected[] = { x, y, z, w };
			if (!piglit_probe_rect_rgba_int(c[0] * read_width,
							c[1] * read_height,
							c[2] * read_width,
							c[3] * read_height,
							expected))
				result = PIGLIT_FAIL;

		} else if (parse_str(line, "polygon mode ", &rest)) {
			GLenum face, mode;

			REQUIRE(parse_enum_gl(rest, &face, &rest) &&
				parse_enum_gl(rest, &mode, &rest),
				"Polygon mode command not understood at %s\n",
				rest);

			glPolygonMode(face, mode);

			if (!piglit_check_gl_error(GL_NO_ERROR)) {
				fprintf(stderr, "glPolygonMode error\n");
				piglit_report_result(PIGLIT_FAIL);
			}
		} else if (parse_str(line, "probe all rgba ", &rest)) {
			parse_floats(rest, c, 4, NULL);
			if (result != PIGLIT_FAIL &&
			    !piglit_probe_rect_rgba(0, 0, read_width,
						    read_height, c))
				result = PIGLIT_FAIL;
		} else if (parse_str(line, "probe warn all rgba ", &rest)) {
			parse_floats(rest, c, 4, NULL);
			if (result == PIGLIT_PASS &&
			    !piglit_probe_rect_rgba(0, 0, read_width,
						    read_height, c))
				result = PIGLIT_WARN;
		} else if (parse_str(line, "probe all rgb", &rest)) {
			parse_floats(rest, c, 3, NULL);
			if (result != PIGLIT_FAIL &&
			    !piglit_probe_rect_rgb(0, 0, read_width,
						   read_height, c))
				result = PIGLIT_FAIL;
		} else if (parse_str(line, "tolerance", &rest)) {
			parse_floats(rest, piglit_tolerance, 4, NULL);
		} else if (parse_str(line, "shade model smooth", NULL)) {
			glShadeModel(GL_SMOOTH);
		} else if (parse_str(line, "shade model flat", NULL)) {
			glShadeModel(GL_FLAT);
		} else if (sscanf(line, "ssbo %d %d", &x, &y) == 2) {
			GLuint *ssbo_init = calloc(y, 1);
			glGenBuffers(1, &ssbo[x]);
			glBindBufferBase(GL_SHADER_STORAGE_BUFFER, x, ssbo[x]);
			glBufferData(GL_SHADER_STORAGE_BUFFER, y,
				     ssbo_init, GL_DYNAMIC_DRAW);
			free(ssbo_init);
		} else if (sscanf(line, "ssbo %d subdata float %d %f", &x, &y, &c[0]) == 3) {
			glBindBuffer(GL_SHADER_STORAGE_BUFFER, ssbo[x]);
			glBufferSubData(GL_SHADER_STORAGE_BUFFER, y, 4, &c[0]);
		} else if (sscanf(line, "texture rgbw %d ( %d", &tex, &w) == 2) {
			GLenum int_fmt = GL_RGBA;
			int num_scanned =
				sscanf(line,
				       "texture rgbw %d ( %d , %d ) %31s",
				       &tex, &w, &h, s);
			if (num_scanned < 3) {
				fprintf(stderr,
					"invalid texture rgbw command!\n");
				piglit_report_result(PIGLIT_FAIL);
			}

			if (num_scanned >= 4) {
				int_fmt = piglit_get_gl_enum_from_name(s);
			}

			glActiveTexture(GL_TEXTURE0 + tex);
			int handle = piglit_rgbw_texture(
				int_fmt, w, h, GL_FALSE, GL_FALSE,
				(piglit_is_gles() ? GL_UNSIGNED_BYTE :
				 GL_UNSIGNED_NORMALIZED));
			set_texture_binding(tex, handle, w, h, 1);

			if (!piglit_is_core_profile &&
			    !(piglit_is_gles() && piglit_get_gl_version() >= 20))
				glEnable(GL_TEXTURE_2D);

		} else if (sscanf(line, "resident texture %d", &tex) == 1) {
			GLuint64 handle;

			glBindTexture(GL_TEXTURE_2D, 0);

			handle = glGetTextureHandleARB(get_texture_binding(tex)->obj);
			glMakeTextureHandleResidentARB(handle);

			set_resident_handle(tex, handle, true);

			if (!piglit_check_gl_error(GL_NO_ERROR)) {
				fprintf(stderr,
					"glMakeTextureHandleResidentARB error\n");
				piglit_report_result(PIGLIT_FAIL);
			}
		} else if (sscanf(line, "resident image texture %d %31s",
				  &tex, s) == 2) {
			const GLenum img_fmt = piglit_get_gl_enum_from_name(s);
			GLuint64 handle;

			glBindTexture(GL_TEXTURE_2D, 0);

			handle = glGetImageHandleARB(get_texture_binding(tex)->obj,
						     0, GL_FALSE, 0, img_fmt);
			glMakeImageHandleResidentARB(handle, GL_READ_WRITE);

			set_resident_handle(tex, handle, false);

			if (!piglit_check_gl_error(GL_NO_ERROR)) {
				fprintf(stderr,
					"glMakeImageHandleResidentARB error\n");
				piglit_report_result(PIGLIT_FAIL);
			}
		} else if (parse_str(line, "texture integer ", &rest)) {
			GLenum int_fmt;
			int b, a;
			int num_scanned =
				sscanf(rest, "%d ( %d , %d ) ( %d, %d ) %31s",
				       &tex, &w, &h, &b, &a, s);
			if (num_scanned < 6) {
				fprintf(stderr,
					"invalid texture integer command!\n");
				piglit_report_result(PIGLIT_FAIL);
			}

			int_fmt = piglit_get_gl_enum_from_name(s);

			glActiveTexture(GL_TEXTURE0 + tex);
			const GLuint handle =
				piglit_integer_texture(int_fmt, w, h, b, a);
			set_texture_binding(tex, handle, w, h, 1);

		} else if (sscanf(line, "texture miptree %d", &tex) == 1) {
			glActiveTexture(GL_TEXTURE0 + tex);
			const GLuint handle = piglit_miptree_texture();
			set_texture_binding(tex, handle, 8, 8, 1);

			if (!piglit_is_core_profile &&
			    !(piglit_is_gles() && piglit_get_gl_version() >= 20))
				glEnable(GL_TEXTURE_2D);
		} else if (sscanf(line,
				  "texture checkerboard %d %d ( %d , %d ) "
				  "( %f , %f , %f , %f ) "
				  "( %f , %f , %f , %f )",
				  &tex, &level, &w, &h,
				  c + 0, c + 1, c + 2, c + 3,
				  c + 4, c + 5, c + 6, c + 7) == 12) {
			glActiveTexture(GL_TEXTURE0 + tex);
			const GLuint handle = piglit_checkerboard_texture(
				0, level, w, h, w / 2, h / 2, c + 0, c + 4);
			set_texture_binding(tex, handle, w, h, 1);

			if (!piglit_is_core_profile &&
			    !(piglit_is_gles() && piglit_get_gl_version() >= 20))
				glEnable(GL_TEXTURE_2D);
		} else if (sscanf(line,
				  "texture quads %d %d ( %d , %d ) ( %d , %d ) "
				  "( %f , %f , %f , %f ) "
				  "( %f , %f , %f , %f ) "
				  "( %f , %f , %f , %f ) "
				  "( %f , %f , %f , %f )",
				  &tex, &level, &w, &h, &x, &y,
				  c + 0, c + 1, c + 2, c + 3,
				  c + 4, c + 5, c + 6, c + 7,
				  c + 8, c + 9, c + 10, c + 11,
				  c + 12, c + 13, c + 14, c + 15) == 22) {
			glActiveTexture(GL_TEXTURE0 + tex);
			const GLuint handle = piglit_quads_texture(
				0, level, w, h, x, y, c + 0, c + 4, c + 8, c + 12);
			set_texture_binding(tex, handle, w, h, 1);

			if (!piglit_is_core_profile &&
			    !(piglit_is_gles() && piglit_get_gl_version() >= 20))
				glEnable(GL_TEXTURE_2D);
		} else if (sscanf(line,
				  "texture junk 2DArray %d ( %d , %d , %d )",
				  &tex, &w, &h, &l) == 4) {
			GLuint texobj;
			glActiveTexture(GL_TEXTURE0 + tex);
			glGenTextures(1, &texobj);
			glBindTexture(GL_TEXTURE_2D_ARRAY, texobj);
			glTexImage3D(GL_TEXTURE_2D_ARRAY, 0, GL_RGBA,
				     w, h, l, 0, GL_RGBA, GL_UNSIGNED_BYTE, 0);
			set_texture_binding(tex, texobj, w, h, l);

		} else if (parse_str(line, "texture storage ", &rest)) {
			GLenum target, format;
			GLuint tex_obj;
			int d = h = w = 1;

			REQUIRE(parse_int(rest, &tex, &rest) &&
				parse_tex_target(rest, &target, &rest) &&
				parse_enum_gl(rest, &format, &rest) &&
				parse_str(rest, "(", &rest) &&
				parse_int(rest, &l, &rest) &&
				parse_int(rest, &w, &rest),
				"Texture storage command not understood "
				"at: %s\n", rest);

			glActiveTexture(GL_TEXTURE0 + tex);
			glGenTextures(1, &tex_obj);
			glBindTexture(target, tex_obj);

			if (!parse_int(rest, &h, &rest))
				glTexStorage1D(target, l, format, w);
			else if (!parse_int(rest, &d, &rest))
				glTexStorage2D(target, l, format, w, h);
			else
				glTexStorage3D(target, l, format, w, h, d);

			if (!piglit_check_gl_error(GL_NO_ERROR)) {
				fprintf(stderr, "glTexStorage error\n");
				piglit_report_result(PIGLIT_FAIL);
			}

			if (target == GL_TEXTURE_1D_ARRAY)
				set_texture_binding(tex, tex_obj, w, 1, h);
			else
				set_texture_binding(tex, tex_obj, w, h, d);

#ifdef PIGLIT_USE_OPENGL
		} else if (sscanf(line,
				  "texture rgbw 1D %d",
				  &tex) == 1) {
			glActiveTexture(GL_TEXTURE0 + tex);
			const GLuint handle = piglit_rgbw_texture_1d();
			set_texture_binding(tex, handle, 4, 1, 1);
#endif

		} else if (sscanf(line,
				  "texture rgbw 3D %d",
				  &tex) == 1) {
			glActiveTexture(GL_TEXTURE0 + tex);
			const GLuint handle = piglit_rgbw_texture_3d();
			set_texture_binding(tex, handle, 2, 2, 2);

		} else if (sscanf(line,
				  "texture rgbw 2DArray %d ( %d , %d , %d )",
				  &tex, &w, &h, &l) == 4) {
			glActiveTexture(GL_TEXTURE0 + tex);
			const GLuint handle = piglit_array_texture(
				GL_TEXTURE_2D_ARRAY, GL_RGBA, w, h, l, GL_FALSE);
			set_texture_binding(tex, handle, w, h, l);

		} else if (sscanf(line,
				  "texture rgbw 1DArray %d ( %d , %d )",
				  &tex, &w, &l) == 3) {
			glActiveTexture(GL_TEXTURE0 + tex);
                        h = 1;
			const GLuint handle = piglit_array_texture(
				GL_TEXTURE_1D_ARRAY, GL_RGBA, w, h, l, GL_FALSE);
			set_texture_binding(tex, handle, w, 1, l);

		} else if (sscanf(line,
				  "texture shadow2D %d ( %d , %d )",
				  &tex, &w, &h) == 3) {
			glActiveTexture(GL_TEXTURE0 + tex);
			const GLuint handle = piglit_depth_texture(
				GL_TEXTURE_2D, GL_DEPTH_COMPONENT,
				w, h, 1, GL_FALSE);
			glTexParameteri(GL_TEXTURE_2D,
					GL_TEXTURE_COMPARE_MODE,
					GL_COMPARE_R_TO_TEXTURE);
			glTexParameteri(GL_TEXTURE_2D,
					GL_TEXTURE_COMPARE_FUNC,
					GL_GREATER);
			set_texture_binding(tex, handle, w, h, 1);

			if (!piglit_is_core_profile &&
			    !(piglit_is_gles() && piglit_get_gl_version() >= 20))
				glEnable(GL_TEXTURE_2D);
		} else if (sscanf(line,
				  "texture shadowRect %d ( %d , %d )",
				  &tex, &w, &h) == 3) {
			glActiveTexture(GL_TEXTURE0 + tex);
			const GLuint handle = piglit_depth_texture(
				GL_TEXTURE_RECTANGLE, GL_DEPTH_COMPONENT,
				w, h, 1, GL_FALSE);
			glTexParameteri(GL_TEXTURE_RECTANGLE,
					GL_TEXTURE_COMPARE_MODE,
					GL_COMPARE_R_TO_TEXTURE);
			glTexParameteri(GL_TEXTURE_RECTANGLE,
					GL_TEXTURE_COMPARE_FUNC,
					GL_GREATER);
			set_texture_binding(tex, handle, w, h, 1);
		} else if (sscanf(line,
				  "texture shadow1D %d ( %d )",
				  &tex, &w) == 2) {
			glActiveTexture(GL_TEXTURE0 + tex);
			const GLuint handle = piglit_depth_texture(
				GL_TEXTURE_1D, GL_DEPTH_COMPONENT,
				w, 1, 1, GL_FALSE);
			glTexParameteri(GL_TEXTURE_1D,
					GL_TEXTURE_COMPARE_MODE,
					GL_COMPARE_R_TO_TEXTURE);
			glTexParameteri(GL_TEXTURE_1D,
					GL_TEXTURE_COMPARE_FUNC,
					GL_GREATER);
			set_texture_binding(tex, handle, w, 1, 1);
		} else if (sscanf(line,
				  "texture shadow1DArray %d ( %d , %d )",
				  &tex, &w, &l) == 3) {
			glActiveTexture(GL_TEXTURE0 + tex);
			const GLuint handle = piglit_depth_texture(
				GL_TEXTURE_1D_ARRAY, GL_DEPTH_COMPONENT,
				w, l, 1, GL_FALSE);
			glTexParameteri(GL_TEXTURE_1D_ARRAY,
					GL_TEXTURE_COMPARE_MODE,
					GL_COMPARE_R_TO_TEXTURE);
			glTexParameteri(GL_TEXTURE_1D_ARRAY,
					GL_TEXTURE_COMPARE_FUNC,
					GL_GREATER);
			set_texture_binding(tex, handle, w, 1, l);
		} else if (sscanf(line,
				  "texture shadow2DArray %d ( %d , %d , %d )",
				  &tex, &w, &h, &l) == 4) {
			glActiveTexture(GL_TEXTURE0 + tex);
			const GLuint handle = piglit_depth_texture(
				GL_TEXTURE_2D_ARRAY, GL_DEPTH_COMPONENT,
				w, h, l, GL_FALSE);
			glTexParameteri(GL_TEXTURE_2D_ARRAY,
					GL_TEXTURE_COMPARE_MODE,
					GL_COMPARE_R_TO_TEXTURE);
			glTexParameteri(GL_TEXTURE_2D_ARRAY,
					GL_TEXTURE_COMPARE_FUNC,
					GL_GREATER);
			set_texture_binding(tex, handle, w, h, l);
		} else if (sscanf(line, "texcoord %d ( %f , %f , %f , %f )",
		                  &x, c + 0, c + 1, c + 2, c + 3) == 5) {
			glMultiTexCoord4fv(GL_TEXTURE0 + x, c);
		} else if (parse_str(line, "texparameter ", &rest)) {
			handle_texparameter(rest);
		} else if (parse_str(line, "uniform ", &rest)) {
			result = program_must_be_in_use();
			set_uniform(rest, block_data);
		} else if (parse_str(line, "subuniform ", &rest)) {
			result = program_must_be_in_use();
			check_shader_subroutine_support();
			set_subroutine_uniform(rest);
		} else if (parse_str(line, "parameter ", &rest)) {
			set_parameter(rest);
		} else if (parse_str(line, "patch parameter ", &rest)) {
			set_patch_parameter(rest);
		} else if (parse_str(line, "provoking vertex ", &rest)) {
			set_provoking_vertex(rest);
		} else if (parse_str(line, "link error", &rest)) {
			link_error_expected = true;
			if (link_ok) {
				printf("shader link error expected, but it was successful!\n");
				piglit_report_result(PIGLIT_FAIL);
			} else {
				fprintf(stderr, "Failed to link:\n%s\n", prog_err_info);
			}
		} else if (parse_str(line, "link success", &rest)) {
			result = program_must_be_in_use();
		} else if (parse_str(line, "ubo array index ", &rest)) {
			/* we allow "ubo array index" in order to not
			 * change existing tests using ubo array index
			 */
			parse_ints(rest, &block_data.array_index, 1, NULL);
		} else if (parse_str(line, "block array index ", &rest)) {
			parse_ints(rest, &block_data.array_index, 1, NULL);
		} else if (parse_str(line, "block binding ", &rest)) {
			parse_ints(rest, &block_data.binding, 1, NULL);
		} else if (parse_str(line, "block offset ", &rest)) {
			parse_ints(rest, &block_data.offset, 1, NULL);
		} else if (parse_str(line, "block matrix stride", &rest)) {
			parse_ints(rest, &block_data.matrix_stride, 1, NULL);
		} else if (parse_str(line, "block row major", &rest)) {
			parse_ints(rest, &block_data.row_major, 1, NULL);
		} else if (parse_str(line, "active uniform ", &rest)) {
			active_uniform(rest);
		} else if (parse_str(line, "verify program_interface_query ", &rest)) {
			active_program_interface(rest, block_data);
<<<<<<< HEAD
=======
		} else if (parse_str(line, "vertex attrib ", &rest)) {
			set_vertex_attrib(rest);
>>>>>>> 6e4cea91
		} else if ((line[0] != '\n') && (line[0] != '\0')
			   && (line[0] != '#')) {
			printf("unknown command \"%s\"\n", line);
			piglit_report_result(PIGLIT_FAIL);
		}

		free((void*) line);

		if (result != PIGLIT_PASS) {
			printf("Test failure on line %u\n", line_num);
			full_result = result;
		}

		line_num++;
	}

	if (!link_ok && !link_error_expected) {
		full_result = program_must_be_in_use();
	}

	piglit_present_results();

	if (piglit_automatic) {
		unsigned i;

		/* Free our resources, useful for valgrinding. */
	        free_subroutine_uniforms();

		for (i = 0; i < ARRAY_SIZE(resident_handles); i++)
			clear_resident_handle(i);

		for (i = 0; i < ARRAY_SIZE(texture_bindings); i++)
			clear_texture_binding(i);

		if (prog != 0) {
			glDeleteProgram(prog);
			glUseProgram(0);
		} else {
			if (!sso_in_use)
				glDeleteProgramsARB(1, &prog);
		}

		if (pipeline != 0)
			glDeleteProgramPipelines(1, &pipeline);
	}

	return full_result;
}

static void
setup_elements_buffer(void)
{
	GLuint buffer_handle;
	glGenBuffers(1, &buffer_handle);
	glBindBuffer(GL_ELEMENT_ARRAY_BUFFER, buffer_handle);
	glBufferData(GL_ELEMENT_ARRAY_BUFFER,
		     num_elements * sizeof elements_buffer[0],
		     elements_buffer,
		     GL_STATIC_DRAW);
}

static enum piglit_result
init_test(const char *file)
{
	enum piglit_result result;

	result = process_test_script(file);
	if (result != PIGLIT_PASS)
		return result;

	result = link_and_use_shaders();
	if (result != PIGLIT_PASS)
		return result;

	if (sso_in_use)
		glBindProgramPipeline(pipeline);

	if (link_ok && vertex_data_start != NULL) {
		result = program_must_be_in_use();
		if (result != PIGLIT_PASS)
			return result;

		bind_vao_if_supported();

		num_vbo_rows = setup_vbo_from_text(prog, vertex_data_start,
						   vertex_data_end);
		vbo_present = true;

		if (num_elements > 0)
			setup_elements_buffer();
	}
	setup_ubos();
	return PIGLIT_PASS;
}

static void
recreate_gl_context(char *exec_arg, int param_argc, char **param_argv)
{
	int argc = param_argc + 4;
	char **argv = malloc(sizeof(char*) * argc);

	if (!argv) {
		fprintf(stderr, "%s: malloc failed.\n", __func__);
		piglit_report_result(PIGLIT_FAIL);
	}

	argv[0] = exec_arg;
	memcpy(&argv[1], param_argv, param_argc * sizeof(char*));
	argv[argc-3] = "-auto";
	argv[argc-2] = "-fbo";
	argv[argc-1] = "-report-subtests";

	if (gl_fw->destroy)
		gl_fw->destroy(gl_fw);
	gl_fw = NULL;

	exit(main(argc, argv));
}

static bool
validate_current_gl_context(const char *filename)
{
	struct piglit_gl_test_config config = { 0 };

	config.window_width = DEFAULT_WINDOW_WIDTH;
	config.window_height = DEFAULT_WINDOW_HEIGHT;

	get_required_config(filename, spirv_replaces_glsl, &config);

	if (!current_config.supports_gl_compat_version !=
	    !config.supports_gl_compat_version)
		return false;

	if (!current_config.supports_gl_core_version !=
	    !config.supports_gl_core_version)
		return false;

	if (!current_config.supports_gl_es_version !=
	    !config.supports_gl_es_version)
		return false;

	if (current_config.window_width != config.window_width ||
	    current_config.window_height != config.window_height)
		return false;

	if (!(current_config.window_visual & PIGLIT_GL_VISUAL_DEPTH) &&
	    config.window_visual & PIGLIT_GL_VISUAL_DEPTH)
		return false;

	return true;
}

void
piglit_init(int argc, char **argv)
{
	int major;
	int minor;
	bool core = piglit_is_core_profile;
	bool es;
	enum piglit_result result;
	float default_piglit_tolerance[4];

	report_subtests = piglit_strip_arg(&argc, argv, "-report-subtests");
	force_glsl =  piglit_strip_arg(&argc, argv, "-glsl");
	spirv_replaces_glsl = piglit_strip_arg(&argc, argv, "-spirv");
	force_no_names = piglit_strip_arg(&argc, argv, "-force-no-names");

	if (force_glsl && spirv_replaces_glsl) {
		printf("Options -glsl and -spirv can't be used at the same time\n");
		piglit_report_result(PIGLIT_FAIL);
	}

	if (spirv_replaces_glsl)
		force_no_names = true;

	if (argc < 2) {
		printf("usage: shader_runner <test.shader_test> [-glsl] [-spirv] [-force-no-names]\n");
		exit(1);
	}

	memcpy(default_piglit_tolerance, piglit_tolerance,
	       sizeof(piglit_tolerance));

	piglit_require_GLSL();

	version_init(&gl_version, VERSION_GL,
		     core, !core,
	             piglit_is_gles(),
	             piglit_get_gl_version());
	piglit_get_glsl_version(&es, &major, &minor);
	version_init(&glsl_version, VERSION_GLSL, core, !core, es,
	             (major * 100) + minor);

#ifdef PIGLIT_USE_OPENGL
	if (piglit_get_gl_version() >= 32)
		glGetIntegerv(GL_MAX_VERTEX_OUTPUT_COMPONENTS,
			      &gl_max_vertex_output_components);
	if (piglit_get_gl_version() >= 20 ||
	    piglit_is_extension_supported("GL_ARB_fragment_shader"))
		glGetIntegerv(GL_MAX_FRAGMENT_UNIFORM_COMPONENTS,
			      &gl_max_fragment_uniform_components);
	if (piglit_get_gl_version() >= 20 ||
	    piglit_is_extension_supported("GL_ARB_vertex_shader"))
		glGetIntegerv(GL_MAX_VERTEX_UNIFORM_COMPONENTS,
			      &gl_max_vertex_uniform_components);
	if (piglit_get_gl_version() >= 20 ||
	    piglit_is_extension_supported("GL_ARB_vertex_shader") ||
	    piglit_is_extension_supported("GL_ARB_geometry_shader4") ||
	    piglit_is_extension_supported("GL_EXT_geometry_shader4"))
		glGetIntegerv(GL_MAX_VARYING_COMPONENTS,
			      &gl_max_varying_components);
#else
	glGetIntegerv(GL_MAX_FRAGMENT_UNIFORM_VECTORS,
		      &gl_max_fragment_uniform_components);
	glGetIntegerv(GL_MAX_VERTEX_UNIFORM_VECTORS,
		      &gl_max_vertex_uniform_components);
	glGetIntegerv(GL_MAX_VARYING_VECTORS,
		      &gl_max_varying_components);
	gl_max_fragment_uniform_components *= 4;
	gl_max_vertex_uniform_components *= 4;
	gl_max_varying_components *= 4;
#endif
	glGetIntegerv(GL_MAX_CLIP_PLANES, &gl_max_clip_planes);

	if (gl_version.num >= 20 ||
	    piglit_is_extension_supported("GL_ARB_vertex_shader"))
		glGetIntegerv(GL_MAX_VERTEX_ATTRIBS,
			      &gl_max_vertex_attribs);
	else
		gl_max_vertex_attribs = 16;

	read_width = render_width = piglit_width;
	read_height = render_height = piglit_height;

	/* Automatic mode can run multiple tests per session. */
	if (report_subtests) {
		char testname[4096], *ext;
		int i, j;

		for (i = 1; i < argc; i++) {
			const char *hit, *filename = argv[i];

			memcpy(piglit_tolerance, default_piglit_tolerance,
			       sizeof(piglit_tolerance));

			/* Re-initialize the GL context if a different GL config is required. */
			if (!validate_current_gl_context(filename))
				recreate_gl_context(argv[0], argc - i, argv + i);

			/* Clear global variables to defaults. */
			test_start = NULL;
			assert(num_vertex_shaders == 0);
			assert(num_tess_ctrl_shaders == 0);
			assert(num_tess_eval_shaders == 0);
			assert(num_geometry_shaders == 0);
			assert(num_fragment_shaders == 0);
			assert(num_compute_shaders == 0);
			assert(num_uniform_blocks == 0);
			assert(uniform_block_bos == NULL);
                        assert(uniform_block_indexes == NULL);
			geometry_layout_input_type = GL_TRIANGLES;
			geometry_layout_output_type = GL_TRIANGLE_STRIP;
			geometry_layout_vertices_out = 0;
			memset(atomics_bos, 0, sizeof(atomics_bos));
			memset(ssbo, 0, sizeof(ssbo));
			for (j = 0; j < ARRAY_SIZE(subuniform_locations); j++)
				assert(subuniform_locations[j] == NULL);
			memset(num_subuniform_locations, 0, sizeof(num_subuniform_locations));
			shader_string = NULL;
			shader_string_size = 0;
			vertex_data_start = NULL;
			vertex_data_end = NULL;
			prog = 0;
			sso_vertex_prog = 0;
			sso_tess_control_prog = 0;
			sso_tess_eval_prog = 0;
			sso_geometry_prog = 0;
			sso_fragment_prog = 0;
			sso_compute_prog = 0;
			num_vbo_rows = 0;
			vbo_present = false;
			link_ok = false;
			prog_in_use = false;
			sso_in_use = false;
			prog_err_info = NULL;
			vao = 0;

			/* Clear GL states to defaults. */
			glClearColor(0, 0, 0, 0);
# if PIGLIT_USE_OPENGL
			glClearDepth(1);
# else
			glClearDepthf(1.0);
# endif
			glBindFramebuffer(GL_FRAMEBUFFER, piglit_winsys_fbo);
			glActiveTexture(GL_TEXTURE0);
			glUseProgram(0);
			glDisable(GL_DEPTH_TEST);
			glBindBuffer(GL_ARRAY_BUFFER, 0);

			for (int k = 0; k < gl_max_clip_planes; k++) {
				glDisable(GL_CLIP_PLANE0 + k);
			}

			if (!(es) && (gl_version.num >= 20 ||
			     piglit_is_extension_supported("GL_ARB_vertex_program")))
				glDisable(GL_PROGRAM_POINT_SIZE);

			for (int i = 0; i < 16; i++)
				glDisableVertexAttribArray(i);

			if (!piglit_is_core_profile && !es) {
				glMatrixMode(GL_PROJECTION);
				glLoadIdentity();
				glMatrixMode(GL_MODELVIEW);
				glLoadIdentity();
				glShadeModel(GL_SMOOTH);
				glDisable(GL_VERTEX_PROGRAM_TWO_SIDE);
			}

			if (piglit_is_extension_supported("GL_ARB_vertex_program")) {
				glDisable(GL_VERTEX_PROGRAM_ARB);
				glBindProgramARB(GL_VERTEX_PROGRAM_ARB, 0);
			}
			if (piglit_is_extension_supported("GL_ARB_fragment_program")) {
				glDisable(GL_FRAGMENT_PROGRAM_ARB);
				glBindProgramARB(GL_FRAGMENT_PROGRAM_ARB, 0);
			}
			if (piglit_is_extension_supported("GL_ARB_separate_shader_objects")) {
				if (!pipeline)
					glGenProgramPipelines(1, &pipeline);
				glBindProgramPipeline(0);
			}

			if (piglit_is_extension_supported("GL_EXT_provoking_vertex"))
				glProvokingVertexEXT(GL_LAST_VERTEX_CONVENTION_EXT);

# if PIGLIT_USE_OPENGL
			if (gl_version.num >= 40 ||
			    piglit_is_extension_supported("GL_ARB_tessellation_shader")) {
				static float ones[] = {1, 1, 1, 1};
				glPatchParameteri(GL_PATCH_VERTICES, 3);
				glPatchParameterfv(GL_PATCH_DEFAULT_OUTER_LEVEL, ones);
				glPatchParameterfv(GL_PATCH_DEFAULT_INNER_LEVEL, ones);
			}
# else
			/* Ideally one would use the following code:
			 *
			 * if (gl_version.num >= 32) {
			 *         glPatchParameteri(GL_PATCH_VERTICES, 3);
			 * }
			 *
			 * however, that doesn't work with mesa because those
			 * symbols apparently need to be exported, but that
			 * breaks non-gles builds.
			 *
			 * It seems rather unlikely that an implementation
			 * would have GLES 3.2 support but not
			 * OES_tessellation_shader.
			 */
			if (piglit_is_extension_supported("GL_OES_tessellation_shader")) {
				glPatchParameteriOES(GL_PATCH_VERTICES_OES, 3);
			}
# endif

			glClear(GL_COLOR_BUFFER_BIT | GL_DEPTH_BUFFER_BIT);

			/* Strip the file path. */
			hit = strrchr(filename, PIGLIT_PATH_SEP);
			if (hit)
				strcpy(testname, hit+1);
			else
				strcpy(testname, filename);

			/* Strip the file extension. */
			ext = strstr(testname, ".shader_test");
			if (ext && !ext[12])
				*ext = 0;

			/* Print the name before we start the test, that way if
			 * the test fails we can still resume and know which
			 * test failed */
			printf("PIGLIT TEST: %i - %s\n", test_num, testname);
			fprintf(stderr, "PIGLIT TEST: %i - %s\n", test_num, testname);
			test_num++;

			/* Run the test. */
			result = init_test(filename);

			if (result == PIGLIT_PASS) {
				result = piglit_display();
			}
			/* Use subtest when running with more than one test,
			 * but use regular test result when running with just
			 * one.  This allows the standard process-at-a-time
			 * mode to keep working.
			 */
			if (report_subtests) {
				piglit_report_subtest_result(
					result, "%s", testname);
			} else {
				piglit_report_result(result);
			}

			/* destroy GL objects? */
			teardown_ubos();
			teardown_atomics();
			teardown_fbos();
		}
		exit(0);
	}

	result = init_test(argv[1]);
	if (result != PIGLIT_PASS)
		piglit_report_result(result);
}<|MERGE_RESOLUTION|>--- conflicted
+++ resolved
@@ -640,13 +640,8 @@
 }
 
 static enum piglit_result
-<<<<<<< HEAD
-load_and_specialize_spirv(GLenum target,
-			  const char *binary, unsigned size)
-=======
 specialize_spirv(GLenum target,
 		 GLuint shader)
->>>>>>> 6e4cea91
 {
 	if (glsl_in_use) {
 		printf("Cannot mix SPIR-V and non-SPIR-V shaders\n");
@@ -655,14 +650,6 @@
 
 	spirv_in_use = true;
 
-<<<<<<< HEAD
-	GLuint shader = glCreateShader(target);
-
-	glShaderBinary(1, &shader, GL_SHADER_BINARY_FORMAT_SPIR_V_ARB,
-		       binary, size);
-
-=======
->>>>>>> 6e4cea91
 	const struct specialization_list *specs;
 
 	switch (target) {
@@ -752,18 +739,6 @@
 		return PIGLIT_SKIP;
 	}
 
-<<<<<<< HEAD
-	char *arguments[] = {
-		getenv("PIGLIT_SPIRV_AS_BINARY"),
-		"-o", "-",
-		NULL
-	};
-
-	if (arguments[0] == NULL)
-		arguments[0] = "spirv-as";
-
-=======
->>>>>>> 6e4cea91
 	/* Strip comments from the source */
 	char *stripped_source = malloc(shader_string_size);
 	char *p = stripped_source;
@@ -786,34 +761,6 @@
 		}
 	}
 
-<<<<<<< HEAD
-	uint8_t *binary_source;
-	size_t binary_source_length;
-	bool res = piglit_subprocess(arguments,
-				     p - stripped_source,
-				     (const uint8_t *)
-				     stripped_source,
-				     &binary_source_length,
-				     &binary_source);
-
-	free(stripped_source);
-
-	if (!res) {
-		fprintf(stderr, "spirv-as failed\n");
-		return PIGLIT_FAIL;
-	}
-
-	enum piglit_result ret;
-
-	ret = load_and_specialize_spirv(target,
-					(const char *)
-					binary_source,
-					binary_source_length);
-
-	free(binary_source);
-
-	return ret;
-=======
 	GLuint shader = piglit_assemble_spirv(target,
 					      p - stripped_source,
 					      stripped_source);
@@ -821,7 +768,6 @@
 	free(stripped_source);
 
 	return specialize_spirv(target, shader);
->>>>>>> 6e4cea91
 }
 
 static enum piglit_result
@@ -974,87 +920,6 @@
 	}
 
 	version_init(v, tag, core, compat, es, full_num);
-}
-
-#define KNOWN_GL_SPV_MAPPING 6
-
-static const char* table[KNOWN_GL_SPV_MAPPING][2] =
-{{ "GL_AMD_shader_trinary_minmax", "SPV_AMD_shader_trinary_minmax"},
- {"GL_ARB_shader_group_vote", "SPV_KHR_subgroup_vote"},
- {"GL_ARB_shader_ballot", "SPV_KHR_shader_ballot"},
- {"GL_ARB_shader_subroutine", "not supported"},
- {"GL_ARB_geometry_shader4", "not supported"},
- {"GL_MESA_shader_integer_functions", "not supported"},};
-
-/*
- * Returns the SPIR-V extension that defines the equivalent
- * funcionality provided by the OpenGL extension @gl_name
- */
-static const char *
-check_spv_extension_equivalent(const char *gl_name)
-{
-        unsigned int i;
-
-        for (i = 0 ; i < KNOWN_GL_SPV_MAPPING; i++)
-                if (strcmp(gl_name, table[i][0]) == 0)
-                        return table[i][1];
-
-	return NULL;
-}
-
-
-/* Perhaps we could move this to piglit-util. For now it is only used
- * on shader_runner
- */
-static const char **spirv_extensions = NULL;
-
-static void
-initialize_spv_extensions(void)
-{
-	int loop, num_spir_v_extensions;
-
-	if (spirv_extensions != NULL)
-		return;
-
-	glGetIntegerv(GL_NUM_SPIR_V_EXTENSIONS, &num_spir_v_extensions);
-	spirv_extensions = malloc (sizeof(char*) * (num_spir_v_extensions + 1));
-	assert (spirv_extensions != NULL);
-
-	for (loop = 0; loop < num_spir_v_extensions; loop++) {
-		spirv_extensions[loop] = (const char*) glGetStringi(GL_SPIR_V_EXTENSIONS, loop);
-	}
-
-	spirv_extensions[loop] = NULL;
-}
-
-static bool
-spv_is_extension_supported(const char *name)
-{
-	initialize_spv_extensions();
-	return piglit_is_extension_in_array(spirv_extensions, name);
-}
-
-/*
- * Wrapper for extension checking.  If using a GLSL shader, this
- * method is equivalent to call piglit_is_extension_supported.
- *
- * But with SPIR-V shaders we can't just check for the OpenGL
- * extension, but also for the SPV equivalent if using a SPIR-V
- * binary, as it is not mandatory to support the SPV extension even if
- * the equivalent OpenGL one is.
- */
-static bool
-shader_runner_is_extension_supported(const char *name)
-{
-	bool result = true;
-	if (spirv_replaces_glsl) {
-		const char *spv_name = check_spv_extension_equivalent(name);
-
-		if (spv_name != NULL)
-			result = result && spv_is_extension_supported(spv_name);
-	}
-
-	return result && piglit_is_extension_supported(name);
 }
 
 #define KNOWN_GL_SPV_MAPPING 6
@@ -1755,8 +1620,6 @@
 	return PIGLIT_FAIL;
 }
 
-<<<<<<< HEAD
-=======
 static enum piglit_result
 process_elements(enum states state, const char *line)
 {
@@ -1791,7 +1654,6 @@
 	return PIGLIT_PASS;
 }
 
->>>>>>> 6e4cea91
 static char *
 spirv_replacement_script(const char *script_name)
 {
@@ -2297,7 +2159,6 @@
 			printf("cannot get index of uniform \"%s\"\n", name);
 			piglit_report_result(PIGLIT_FAIL);
 		}
-<<<<<<< HEAD
 
 		glGetActiveUniformsiv(prog, 1, &uniform_index,
 				      GL_UNIFORM_BLOCK_INDEX, &block_index);
@@ -2340,50 +2201,6 @@
 		 */
 		block_index += block_data.array_index;
 
-=======
-
-		glGetActiveUniformsiv(prog, 1, &uniform_index,
-				      GL_UNIFORM_BLOCK_INDEX, &block_index);
-
-		if (block_index == -1)
-			return false;
-
-		/* if the uniform block is an array, then GetActiveUniformsiv with
-		 * UNIFORM_BLOCK_INDEX will have given us the index of the first
-		 * element in the array.
-		 */
-		block_index += block_data.array_index;
-
-		glGetActiveUniformsiv(prog, 1, &uniform_index,
-				      GL_UNIFORM_OFFSET, &offset);
-
-		if (name[name_len - 1] == ']') {
-			GLint stride;
-
-			glGetActiveUniformsiv(prog, 1, &uniform_index,
-					      GL_UNIFORM_ARRAY_STRIDE, &stride);
-			offset += stride * array_index;
-		}
-	} else {
-		if (block_data.binding < 0) {
-			printf("if you force to use a explicit ubo binding, you "
-			       "need to provide it when filling the data with "
-			       "\"ubo binding\"\n");
-			piglit_report_result(PIGLIT_FAIL);
-		}
-
-		/* Not the best mapping structure, but we don't have
-		 * access to a hash table here
-		 */
-		block_index = uniform_block_indexes[block_data.binding];
-
-		/* if the uniform block is an array, then GetActiveUniformsiv with
-		 * UNIFORM_BLOCK_INDEX will have given us the index of the first
-		 * element in the array.
-		 */
-		block_index += block_data.array_index;
-
->>>>>>> 6e4cea91
 		if (block_data.offset < 0) {
 			printf("if you force to use a explicit ubo binding, you "
 			       "need to provide offset when filling the data with "
@@ -4808,11 +4625,8 @@
 			active_uniform(rest);
 		} else if (parse_str(line, "verify program_interface_query ", &rest)) {
 			active_program_interface(rest, block_data);
-<<<<<<< HEAD
-=======
 		} else if (parse_str(line, "vertex attrib ", &rest)) {
 			set_vertex_attrib(rest);
->>>>>>> 6e4cea91
 		} else if ((line[0] != '\n') && (line[0] != '\0')
 			   && (line[0] != '#')) {
 			printf("unknown command \"%s\"\n", line);
