// BEGIN_COPYRIGHT -*- glean -*-
//
// Copyright (C) 1999  Allen Akin   All Rights Reserved.
//
// Permission is hereby granted, free of charge, to any person
// obtaining a copy of this software and associated documentation
// files (the "Software"), to deal in the Software without
// restriction, including without limitation the rights to use,
// copy, modify, merge, publish, distribute, sublicense, and/or
// sell copies of the Software, and to permit persons to whom the
// Software is furnished to do so, subject to the following
// conditions:
//
// The above copyright notice and this permission notice shall be
// included in all copies or substantial portions of the
// Software.
//
// THE SOFTWARE IS PROVIDED "AS IS", WITHOUT WARRANTY OF ANY
// KIND, EXPRESS OR IMPLIED, INCLUDING BUT NOT LIMITED TO THE
// WARRANTIES OF MERCHANTABILITY, FITNESS FOR A PARTICULAR
// PURPOSE AND NONINFRINGEMENT.  IN NO EVENT SHALL ALLEN AKIN BE
// LIABLE FOR ANY CLAIM, DAMAGES OR OTHER LIABILITY, WHETHER IN
// AN ACTION OF CONTRACT, TORT OR OTHERWISE, ARISING FROM, OUT OF
// OR IN CONNECTION WITH THE SOFTWARE OR THE USE OR OTHER
// DEALINGS IN THE SOFTWARE.
//
// END_COPYRIGHT

// tfragprog.cpp:  Test GL_ARB_fragment_program extension.
// Brian Paul  22 October 2005
//
// This is pretty simple.  Specific fragment programs are run, we read back
// the framebuffer color and compare the color to the expected result.
// Pretty much any fragment program can be tested in the manner.
// Ideally, an additional fragment program test should be developed which
// exhaustively tests instruction combinations with all the various swizzle
// and masking options, etc.
// But this test is good for regression testing to be sure that particular or
// unique programs work correctly.


#include "tfragprog1.h"
#include <cassert>
#include <cstring>
#include <cmath>
#include <math.h>


namespace GLEAN {


static PFNGLPROGRAMLOCALPARAMETER4FVARBPROC glProgramLocalParameter4fvARB_func;
static PFNGLGENPROGRAMSARBPROC glGenProgramsARB_func;
static PFNGLPROGRAMSTRINGARBPROC glProgramStringARB_func;
static PFNGLBINDPROGRAMARBPROC glBindProgramARB_func;
static PFNGLISPROGRAMARBPROC glIsProgramARB_func;
static PFNGLDELETEPROGRAMSARBPROC glDeleteProgramsARB_func;
static PFNGLGETPROGRAMIVARBPROC glGetProgramivARB_func;
static PFNGLFOGCOORDFPROC glFogCoordf_func;


// Clamp X to [0, 1]
#define CLAMP01( X )  ( (X)<(0.0) ? (0.0) : ((X)>(1.0) ? (1.0) : (X)) )
// Absolute value
#define ABS(X)  ( (X) < 0.0 ? -(X) : (X) )
// Max
#define MAX( A, B )   ( (A) > (B) ? (A) : (B) )
// Min
#define MIN( A, B )   ( (A) < (B) ? (A) : (B) )
// Duplicate value four times
#define SMEAR(X)  (X), (X), (X), (X)

#define DONT_CARE_Z -1.0
#define DONT_CARE_COLOR -1.0

#define FRAGCOLOR { 0.25, 0.75, 0.5, 0.25 }
#define PARAM0 { 0.0, 0.0, 0.0, 0.0 }
#define PARAM1 { 0.5, 0.25, 1.0, 0.5 }
#define PARAM2 { -1.0, 0.0, 0.25, -0.5 }
static const GLfloat FragColor[4] = FRAGCOLOR;
static const GLfloat Param0[4] = PARAM0;
static const GLfloat Param1[4] = PARAM1;
static const GLfloat Param2[4] = PARAM2;
static GLfloat InfNan[4];
static GLfloat FogColor[4] = {1.0, 1.0, 0.0, 0.0};
static GLfloat FogStart = 10.0;
static GLfloat FogEnd = 100.0;
static GLfloat FogDensity = 0.03;
static GLfloat FogCoord = 50.0;  /* Between FogStart and FogEnd */


// These are the specific fragment programs which we'll test
// Alphabetical order, please
static const FragmentProgram Programs[] = {
	{
		"ABS test",
		"!!ARBfp1.0\n"
		"PARAM p = program.local[2]; \n"
		"ABS result.color, p; \n"
		"END \n",
		{ ABS(Param2[0]),
		  ABS(Param2[1]),
		  ABS(Param2[2]),
		  ABS(Param2[3])
		},
		DONT_CARE_Z,
		0
	},
	{
		"ADD test",
		"!!ARBfp1.0\n"
		"PARAM p = program.local[1]; \n"
		"ADD result.color, fragment.color, p; \n"
		"END \n",
		{ CLAMP01(FragColor[0] + Param1[0]),
		  CLAMP01(FragColor[1] + Param1[1]),
		  CLAMP01(FragColor[2] + Param1[2]),
		  CLAMP01(FragColor[3] + Param1[3])
		},
		DONT_CARE_Z,
		0
	},
	{
		"CMP test",
		"!!ARBfp1.0\n"
		"PARAM zero = program.local[0]; \n"
		"PARAM p1 = program.local[1]; \n"
		"PARAM p2 = program.local[2]; \n"
		"CMP result.color, p2, zero, p1; \n"
		"END \n",
		{ Param0[0], Param1[1], Param1[2], Param0[3] },
		DONT_CARE_Z,
		0
	},
	{
		"COS test",
		"!!ARBfp1.0\n"
		"PARAM values = { 0.0, 3.14159, 0.5, 1.0 }; \n"
		"COS result.color.x, values.x; \n"
		"COS result.color.y, values.y; \n"
		"COS result.color.z, values.z; \n"
		"COS result.color.w, values.w; \n"
		"END \n",
		{ CLAMP01(1.0),
		  CLAMP01(-1.0),
		  CLAMP01(0.8775),
		  CLAMP01(0.5403)
		},
		DONT_CARE_Z,
		0
	},
	{
		"COS test 2",
		"!!ARBfp1.0\n"
		"PARAM values = { 6.78318, 7.28318, 6.28318, -5.78318 }; \n"
		"COS result.color.x, values.x; \n"
		"COS result.color.y, values.y; \n"
		"COS result.color.z, values.z; \n"
		"COS result.color.w, values.w; \n"
		"END \n",
		{ CLAMP01(0.8775),
		  CLAMP01(0.5403),
		  CLAMP01(1.0),
		  CLAMP01(0.8775)
		},
		DONT_CARE_Z,
		0
	},
	{
		"DP3 test",
		"!!ARBfp1.0\n"
		"PARAM p1 = program.local[1]; \n"
		"DP3 result.color, p1, fragment.color; \n"
		"END \n",
		{ SMEAR(CLAMP01(Param1[0] * FragColor[0] +
                                Param1[1] * FragColor[1] +
                                Param1[2] * FragColor[2]))
		},
		DONT_CARE_Z,
		0
	},
	{
		"DP4 test",
		"!!ARBfp1.0\n"
		"PARAM p1 = program.local[1]; \n"
		"DP4 result.color, p1, fragment.color; \n"
		"END \n",
		{ SMEAR(CLAMP01(Param1[0] * FragColor[0] +
                                Param1[1] * FragColor[1] +
                                Param1[2] * FragColor[2] +
                                Param1[3] * FragColor[3]))
		},
		DONT_CARE_Z,
		0
	},
	{
		"DPH test",
		"!!ARBfp1.0\n"
		"PARAM p1 = program.local[1]; \n"
                "PARAM scale = {0.1, 0.1, 0.1, 0.1}; \n"
                "TEMP t; \n"
		"DPH t, p1, fragment.color; \n"
		"MUL result.color, t, scale; \n"
		"END \n",
		{ SMEAR(CLAMP01((Param1[0] * FragColor[0] +
                                 Param1[1] * FragColor[1] +
                                 Param1[2] * FragColor[2] +
                                 FragColor[3]) * 0.1))
		},
		DONT_CARE_Z,
		0
	},
	{
		"DST test",
		"!!ARBfp1.0\n"
		"# let d = 0.4 \n"
		"PARAM v1 = {9.9, 0.16, 0.16, 9.9}; \n"
		"PARAM v2 = {9.9, 2.5, 9.9, 2.5}; \n"
		"DST result.color, v1, v2; \n"
		"END \n",
		{ 1.0,
		  0.4,           // v1.y * v2.y
		  0.16,          // v1.z
		  CLAMP01(2.5)   // v2.w
		},
		DONT_CARE_Z,
		0
	},
	{
		"EX2 test",
		"!!ARBfp1.0\n"
                "PARAM scale = {0.01, 0.01, 0.01, 0.01}; \n"
		"PARAM values = {0.0, 1.0, 4.0, -2.0 }; \n"
                "TEMP t; \n"
		"EX2 t.x, values.x; \n"
		"EX2 t.y, values.y; \n"
		"EX2 t.z, values.z; \n"
		"EX2 t.w, values.w; \n"
		"MUL result.color, t, scale; \n"
		"END \n",
		{  1.0 * 0.01,
                   2.0 * 0.01,
                  16.0 * 0.01,
                  0.25 * 0.01 },
		DONT_CARE_Z,
		0
	},
	{
		"FLR test",
		"!!ARBfp1.0\n"
		"PARAM values = {4.8, 0.3, -0.2, 1.2}; \n"
		"PARAM scale = {0.1, 0.1, 0.1, 0.1}; \n"
		"TEMP t; \n"
		"FLR t, values; \n"
		"MUL result.color, t, scale; \n"
		"END \n",
		{ 0.4,
		  0.0,
		  CLAMP01(-0.1),
		  0.1
		},
		DONT_CARE_Z,
		0
	},
	{
		"FRC test",
		"!!ARBfp1.0\n"
		"PARAM values = {-1.1, 0.1, -2.2, 2.4 }; \n"
		"FRC result.color, values; \n"
		"END \n",
		{ 0.9, 0.1, 0.8, 0.4 },
		DONT_CARE_Z,
		0
	},
	{
		"LG2 test",
		"!!ARBfp1.0\n"
		"PARAM values = {64.0, 1, 30, 4}; \n"
		"PARAM scale = {0.1, 0.1, 0.1, 0.1}; \n"
		"TEMP t; \n"
		"LG2 t.x, values.x; \n"
		"LG2 t.y, values.y; \n"
		"LG2 t.z, values.z; \n"
		"LG2 t.w, values.w; \n"
		"MUL result.color, t, scale; \n"
		"END \n",
		{ 0.6,
		  0.0,
		  0.49,
		  0.2
		},
		DONT_CARE_Z,
		0
	},
	{
		"LIT test 1",
		"!!ARBfp1.0\n"
		"PARAM values = {0.65, 0.9, 0.0, 8.0}; \n"
		"LIT result.color, values; \n"
		"END \n",
		{ 1.0,
		  0.65,    // values.x
		  0.433,   // roughly Pow(values.y, values.w)
		  1.0
		},
		DONT_CARE_Z,
		0
	},
	{
		"LIT test 2 (degenerate case: 0 ^ 0 -> 1)",
		"!!ARBfp1.0\n"
		"PARAM values = {0.65, 0.0, 0.0, 0.0}; \n"
		"LIT result.color, values; \n"
		"END \n",
		{ 1.0,
		  0.65,    // values.x
		  1.0,     // 0^0
		  1.0
		},
		DONT_CARE_Z,
		0
	},
	{
		"LIT test 3 (case x < 0)",
		"!!ARBfp1.0\n"
		"PARAM values = {-0.5, 0.0, 0.0, 0.0}; \n"
		"LIT result.color, values; \n"
		"END \n",
		{ 1.0,
		  CLAMP01(-0.5),    // values.x
		  0.0,
		  1.0
		},
		DONT_CARE_Z,
		0
	},
        {
		"LRP test",
		"!!ARBfp1.0\n"
		"PARAM p1 = program.local[1]; \n"
		"PARAM t = {0.2, 0.5, 1.0, 0.0}; \n"
		"LRP result.color, t, fragment.color, p1; \n"
		"END \n",
		{ 0.2 * FragColor[0] + (1.0 - 0.2) * Param1[0],
		  0.5 * FragColor[1] + (1.0 - 0.5) * Param1[1],
		  1.0 * FragColor[2] + (1.0 - 1.0) * Param1[2],
		  0.0 * FragColor[3] + (1.0 - 0.0) * Param1[3]
		},
		DONT_CARE_Z,
		0
	},
	{
		"MAD test",
		"!!ARBfp1.0\n"
		"PARAM p1 = program.local[1]; \n"
		"PARAM p2 = program.local[2]; \n"
		"MAD result.color, fragment.color, p1, p2; \n"
		"END \n",
		{ CLAMP01(FragColor[0] * Param1[0] + Param2[0]),
		  CLAMP01(FragColor[1] * Param1[1] + Param2[1]),
		  CLAMP01(FragColor[2] * Param1[2] + Param2[2]),
		  CLAMP01(FragColor[3] * Param1[3] + Param2[3])
		},
		DONT_CARE_Z,
		0
	},
	{
		"MAX test",
		"!!ARBfp1.0\n"
		"PARAM p1 = program.local[1]; \n"
		"PARAM p2 = program.local[2]; \n"
		"MAX result.color, p1, p2; \n"
		"END \n",
		{ MAX(Param1[0], Param2[0]),
		  MAX(Param1[1], Param2[1]),
		  MAX(Param1[2], Param2[2]),
		  MAX(Param1[3], Param2[3]),
		},
		DONT_CARE_Z,
		0
	},
	{
		"MIN test",
		"!!ARBfp1.0\n"
		"PARAM p1 = program.local[1]; \n"
		"MIN result.color, p1, fragment.color; \n"
		"END \n",
		{ MIN(Param1[0], FragColor[0]),
		  MIN(Param1[1], FragColor[1]),
		  MIN(Param1[2], FragColor[2]),
		  MIN(Param1[3], FragColor[3]),
		},
		DONT_CARE_Z,
		0
	},
	{
		"MOV test",
		"!!ARBfp1.0\n"
		"MOV result.color, fragment.color; \n"
		"END \n",
		FRAGCOLOR,
		DONT_CARE_Z,
		0
	},
	{
		"MUL test",
		"!!ARBfp1.0\n"
		"PARAM p = program.local[1]; \n"
		"MUL result.color, fragment.color, p; \n"
		"END \n",
		{ CLAMP01(FragColor[0] * Param1[0]),
		  CLAMP01(FragColor[1] * Param1[1]),
		  CLAMP01(FragColor[2] * Param1[2]),
		  CLAMP01(FragColor[3] * Param1[3])
		},
		DONT_CARE_Z,
		0
	},
	{
		"masked MUL test",
		"!!ARBfp1.0\n"
		"PARAM zero = program.local[0]; \n"
		"PARAM p = program.local[1]; \n"
		"MOV result.color, zero; \n"
		"MUL result.color.xy, fragment.color, p; \n"
		"END \n",
		{ CLAMP01(FragColor[0] * Param1[0]),
		  CLAMP01(FragColor[1] * Param1[1]),
		  0.0,
		  0.0
		},
		DONT_CARE_Z,
		0
	},
	{
		"POW test (exponentiation)",
		"!!ARBfp1.0\n"
		"PARAM values = {0.5, 2, 3, 4}; \n"
		"POW result.color.x, values.x, values.y; \n"
		"POW result.color.y, values.x, values.z; \n"
		"POW result.color.z, values.x, values.w; \n"
		"POW result.color.w, values.w, values.x; \n"
		"END \n",
		{ 0.5 * 0.5,
		  0.5 * 0.5 * 0.5,
		  0.5 * 0.5 * 0.5 * 0.5,
		  CLAMP01(2.0) },
		DONT_CARE_Z,
		0
	},
	{
		"RCP test (reciprocal)",
		"!!ARBfp1.0\n"
		"PARAM values = {8, -10, 1, 12 }; \n"
		"RCP result.color.x, values.x; \n"
		"RCP result.color.y, values.y; \n"
		"RCP result.color.z, values.z; \n"
		"RCP result.color.w, values.w; \n"
		"END \n",
		{ 1.0 / 8.0, CLAMP01(1.0 / -10.0), 1, 1.0 / 12.0 },
		DONT_CARE_Z,
		0
	},
	{
		"RSQ test 1 (reciprocal square root)",
		"!!ARBfp1.0\n"
		"PARAM values = {1, 4, 9, 100 }; \n"
		"RSQ result.color.x, values.x; \n"
		"RSQ result.color.y, values.y; \n"
		"RSQ result.color.z, values.z; \n"
		"RSQ result.color.w, values.w; \n"
		"END \n",
		{ 1.0, 0.5, 0.3333, 0.1 },
		DONT_CARE_Z,
		0
	},
	{
		"RSQ test 2 (reciprocal square root of negative value)",
		"!!ARBfp1.0\n"
		"PARAM values = {0, -100, -5, -1}; \n"
		"RSQ result.color.x, values.x; \n"
		"RSQ result.color.y, values.y; \n"
		"RSQ result.color.z, values.z; \n"
		"RSQ result.color.w, values.w; \n"
		"END \n",
		{ DONT_CARE_COLOR,
		  0.1,
		  0.447,
		  1.0,
		},
		DONT_CARE_Z,
		0
	},
	{
		"SCS test",
		"!!ARBfp1.0\n"
		"PARAM values = { 0.5, 0.5, 0.0, 0.0 }; \n"
		"SCS result.color.x, values.x; \n"
		"SCS result.color.y, values.y; \n"
		"END \n",
		{ CLAMP01(0.8775),
		  CLAMP01(0.4794),
		  DONT_CARE_COLOR,
		  DONT_CARE_COLOR,
		},
		DONT_CARE_Z,
		0
	},
	{
		"SGE test",
		"!!ARBfp1.0\n"
		"PARAM p0 = program.local[0]; \n"
		"PARAM p2 = program.local[2]; \n"
		"SGE result.color, p2, p0; \n"
		"END \n",
		{ Param2[0] >= Param0[0] ? 1.0 : 0.0,
		  Param2[1] >= Param0[1] ? 1.0 : 0.0,
		  Param2[2] >= Param0[2] ? 1.0 : 0.0,
		  Param2[3] >= Param0[3] ? 1.0 : 0.0,
		},
		DONT_CARE_Z,
		0
	},
	{
		"SIN test",
		"!!ARBfp1.0\n"
		"PARAM values = { 1.57079, -1.57079, 0.5, 1.0 }; \n"
		"SIN result.color.x, values.x; \n"
		"SIN result.color.y, values.y; \n"
		"SIN result.color.z, values.z; \n"
		"SIN result.color.w, values.w; \n"
		"END \n",
		{ CLAMP01(1.0),
		  CLAMP01(-1.0),
		  CLAMP01(0.4794),
		  CLAMP01(0.8414)
		},
		DONT_CARE_Z,
		0
	},
	{
		"SIN test 2",
		"!!ARBfp1.0\n"
		"PARAM values = { 3.14159, -3.14159, 6.78319, -5.78319 }; \n"
		"SIN result.color.x, values.x; \n"
		"SIN result.color.y, values.y; \n"
		"SIN result.color.z, values.z; \n"
		"SIN result.color.w, values.w; \n"
		"END \n",
		{ CLAMP01(0.0),
		  CLAMP01(0.0),
		  CLAMP01(0.4794),
		  CLAMP01(0.4794)
		},
		DONT_CARE_Z,
		0
	},
	{
		"SLT test",
		"!!ARBfp1.0\n"
		"PARAM p1 = program.local[1]; \n"
		"SLT result.color, fragment.color, p1; \n"
		"END \n",
		{ FragColor[0] < Param1[0] ? 1.0 : 0.0,
		  FragColor[1] < Param1[1] ? 1.0 : 0.0,
		  FragColor[2] < Param1[2] ? 1.0 : 0.0,
		  FragColor[3] < Param1[3] ? 1.0 : 0.0,
		},
		DONT_CARE_Z,
		0
	},
	{
		"SUB test (with swizzle)",
		"!!ARBfp1.0\n"
		"PARAM p1 = program.local[1]; \n"
		"SUB result.color, p1.yxwz, fragment.color.yxwz; \n"
		"END \n",
		{ CLAMP01(Param1[1] - FragColor[1]),
		  CLAMP01(Param1[0] - FragColor[0]),
		  CLAMP01(Param1[3] - FragColor[3]),
		  CLAMP01(Param1[2] - FragColor[2])
		},
		DONT_CARE_Z,
		0
	},
	{
		"SWZ test",
		"!!ARBfp1.0\n"
		"PARAM p = program.local[1]; \n"
		"SWZ result.color, p, -1,-y,z,0; \n"
		"END \n",
		{ CLAMP01(-1.0),
		  CLAMP01(-Param1[1]),
		  CLAMP01(Param1[2]),
		  CLAMP01(0.0)
		},
		DONT_CARE_Z,
		0
	},
	{
		"XPD test 1",
		"!!ARBfp1.0\n"
		"PARAM p1 = program.local[1]; \n"
		"PARAM p2 = program.local[2]; \n"
		"XPD result.color, p1, p2; \n"
		"END \n",
		{ CLAMP01(Param1[1] * Param2[2] - Param1[2] * Param2[1]),
		  CLAMP01(Param1[2] * Param2[0] - Param1[0] * Param2[2]),
		  CLAMP01(Param1[0] * Param2[1] - Param1[1] * Param2[0]),
		  DONT_CARE_COLOR
		},
		DONT_CARE_Z,
		0
	},
	{
		"Z-write test",
		"!!ARBfp1.0\n"
		"PARAM p = program.local[1]; \n"
		"MOV result.color, p; \n"
		"MOV result.depth.z, p.y; \n"
		"END \n",
		{ Param1[0],
		  Param1[1],
		  Param1[2],
		  Param1[3]
		},
		Param1[1],
		0
	},

	// ============= Numeric stress tests =================================
	// Basically just check that we don't crash when we do divides by
	// zero, etc.
	{
		"Divide by zero test",
		"!!ARBfp1.0\n"
		"PARAM zero = program.local[0]; \n"
		"RCP result.color.x, zero.x; \n"
		"RCP result.color.y, zero.y; \n"
		"RCP result.color.z, zero.z; \n"
		"RCP result.color.w, zero.w; \n"
		"END \n",
		{ DONT_CARE_COLOR,
		  DONT_CARE_COLOR,
		  DONT_CARE_COLOR,
		  DONT_CARE_COLOR
		},
		DONT_CARE_Z,
		0
	},
	{
		"Infinity / nan test",
		"!!ARBfp1.0\n"
		"PARAM zero = program.local[0]; \n"
		"PARAM infNan = program.local[9]; \n"
		"ADD result.color, infNan, zero; \n"
		"END \n",
		{ DONT_CARE_COLOR,
		  DONT_CARE_COLOR,
		  DONT_CARE_COLOR,
		  DONT_CARE_COLOR
		},
		DONT_CARE_Z,
		0
	},

	// ============= Fog tests ============================================
	// Linear fog
#define FOG_FACT ((FogEnd - FogCoord) / (FogEnd - FogStart))
	{
		"ARB_fog_linear test",
		"!!ARBfp1.0\n"
		"OPTION ARB_fog_linear; \n"
		"MOV result.color, fragment.color; \n"
		"END \n",
		{ FragColor[0] * FOG_FACT + FogColor[0] * (1.0 - FOG_FACT),
		  FragColor[1] * FOG_FACT + FogColor[1] * (1.0 - FOG_FACT),
		  FragColor[2] * FOG_FACT + FogColor[2] * (1.0 - FOG_FACT),
		  FragColor[3]
		},
		DONT_CARE_Z,
		FragmentProgram::NeedsFogCoord
	},
	{
		"Computed fog linear test",
		"!!ARBfp1.0\n"
		"# fogParams.x = density \n"
		"# fogParams.y = start \n"
		"# fogParams.z = end \n"
		"# fogParams.w = 1/(end-start) \n"
		"PARAM fogParams = state.fog.params; \n"
		"ATTRIB fogCoord = fragment.fogcoord; \n"
		"PARAM fogColor = state.fog.color; \n"
		"TEMP numerator, f; \n"
		"# f = (end - coord) / (end - start) \n"
		"SUB numerator, fogParams.z, fogCoord.x; \n"
		"MUL_SAT f, numerator, fogParams.w; \n"
		"LRP result.color.rgb, f, fragment.color, fogColor; \n"
		"MOV result.color.a, fragment.color.a; \n"
		"END \n",
		{ FragColor[0] * FOG_FACT + FogColor[0] * (1.0 - FOG_FACT),
		  FragColor[1] * FOG_FACT + FogColor[1] * (1.0 - FOG_FACT),
		  FragColor[2] * FOG_FACT + FogColor[2] * (1.0 - FOG_FACT),
		  FragColor[3]
		},
		DONT_CARE_Z,
		FragmentProgram::NeedsFogCoord
	},
#undef FOG_FACT

	// Exp fog
#define FOG_FACT 0.2231   // = exp(-Density * Coord)
	{
		"ARB_fog_exp test",
		"!!ARBfp1.0\n"
		"OPTION ARB_fog_exp; \n"
		"MOV result.color, fragment.color; \n"
		"END \n",
		{ FragColor[0] * FOG_FACT + FogColor[0] * (1.0 - FOG_FACT),
		  FragColor[1] * FOG_FACT + FogColor[1] * (1.0 - FOG_FACT),
		  FragColor[2] * FOG_FACT + FogColor[2] * (1.0 - FOG_FACT),
		  FragColor[3]
		},
		DONT_CARE_Z,
		FragmentProgram::NeedsFogCoord
	},
#undef FOG_FACT
#define FOG_FACT 0.3535   // = ex2(-Density * Coord)
	{
		// NOTE: we could also do this with the POW instruction
		"Computed fog exp test",
		"!!ARBfp1.0\n"
		"# fogParams.x = density \n"
		"# fogParams.y = start \n"
		"# fogParams.z = end \n"
		"# fogParams.w = 1/(end-start) \n"
		"PARAM fogParams = state.fog.params; \n"
		"ATTRIB fogCoord = fragment.fogcoord; \n"
		"PARAM fogColor = state.fog.color; \n"
		"TEMP f, dc; \n"
		"# f = exp(-density * coord) \n"
		"MUL dc.x, fogParams.x, fogCoord.x; \n"
		"EX2_SAT f, -dc.x; \n"
		"LRP result.color.rgb, f, fragment.color, fogColor; \n"
		"MOV result.color.a, fragment.color.a; \n"
		"END \n",
		{ FragColor[0] * FOG_FACT + FogColor[0] * (1.0 - FOG_FACT),
		  FragColor[1] * FOG_FACT + FogColor[1] * (1.0 - FOG_FACT),
		  FragColor[2] * FOG_FACT + FogColor[2] * (1.0 - FOG_FACT),
                  FragColor[3]
		},
		DONT_CARE_Z,
		FragmentProgram::NeedsFogCoord
	},
#undef FOG_FACT

	// Exp2 fog
#define FOG_FACT 0.1054   // = exp(-(Density * Coord)^2)
	{
		"ARB_fog_exp2 test",
		"!!ARBfp1.0\n"
		"OPTION ARB_fog_exp2; \n"
		"MOV result.color, fragment.color; \n"
		"END \n",
		{ FragColor[0] * FOG_FACT + FogColor[0] * (1.0 - FOG_FACT),
		  FragColor[1] * FOG_FACT + FogColor[1] * (1.0 - FOG_FACT),
		  FragColor[2] * FOG_FACT + FogColor[2] * (1.0 - FOG_FACT),
		  FragColor[3]
		},
		DONT_CARE_Z,
		FragmentProgram::NeedsFogCoord
	},
#undef FOG_FACT
#define FOG_FACT 0.2102   // = ex2(-(Density * Coord)^2)
	{
		// NOTE: we could also do this with the POW instruction
		"Computed fog exp2 test",
		"!!ARBfp1.0\n"
		"# fogParams.x = density \n"
		"# fogParams.y = start \n"
		"# fogParams.z = end \n"
		"# fogParams.w = 1/(end-start) \n"
		"PARAM fogParams = state.fog.params; \n"
		"ATTRIB fogCoord = fragment.fogcoord; \n"
		"PARAM fogColor = state.fog.color; \n"
		"TEMP f, dc; \n"
		"# f = exp(-(density * coord)^2) \n"
		"MUL dc.x, fogParams.x, fogCoord.x; \n"
		"MUL dc.x, dc.x, dc.x; \n"
		"EX2_SAT f, -dc.x; \n"
		"LRP result.color.rgb, f, fragment.color, fogColor; \n"
		"MOV result.color.a, fragment.color.a; \n"
		"END \n",
		{ FragColor[0] * FOG_FACT + FogColor[0] * (1.0 - FOG_FACT),
		  FragColor[1] * FOG_FACT + FogColor[1] * (1.0 - FOG_FACT),
		  FragColor[2] * FOG_FACT + FogColor[2] * (1.0 - FOG_FACT),
		  FragColor[3]
		},
		DONT_CARE_Z,
		FragmentProgram::NeedsFogCoord
	},
#undef FOG_FACT

	// XXX add lots more tests here!
	{ NULL, NULL, {0,0,0,0}, 0 } // end of list sentinal
};



void
FragmentProgramTest::setup(void)
{
	// setup Infinity, Nan values
	int nan;
	float *nanPtr;

	nan = (0xff << 23) | (1 << 0);
	nanPtr = (float *) &nan;
	InfNan[0] = HUGE_VAL;
	InfNan[1] = -HUGE_VAL;
	InfNan[2] = (float) (*nanPtr);
	InfNan[3] = 1.0 / HUGE_VAL;

	// get function pointers
	glProgramLocalParameter4fvARB_func = (PFNGLPROGRAMLOCALPARAMETER4FVARBPROC) GLUtils::getProcAddress("glProgramLocalParameter4fvARB");
	assert(glProgramLocalParameter4fvARB_func);

	glGenProgramsARB_func = (PFNGLGENPROGRAMSARBPROC) GLUtils::getProcAddress("glGenProgramsARB");
	assert(glGenProgramsARB_func);

	glProgramStringARB_func = (PFNGLPROGRAMSTRINGARBPROC) GLUtils::getProcAddress("glProgramStringARB");
	assert(glProgramStringARB_func);

	glBindProgramARB_func = (PFNGLBINDPROGRAMARBPROC) GLUtils::getProcAddress("glBindProgramARB");
	assert(glBindProgramARB_func);

	glIsProgramARB_func = (PFNGLISPROGRAMARBPROC) GLUtils::getProcAddress("glIsProgramARB");
	assert(glIsProgramARB_func);

	glDeleteProgramsARB_func = (PFNGLDELETEPROGRAMSARBPROC) GLUtils::getProcAddress("glDeleteProgramsARB");
	assert(glDeleteProgramsARB_func);

	glGetProgramivARB_func = (PFNGLGETPROGRAMIVARBPROC) GLUtils::getProcAddress("glGetProgramivARB");
	assert(glGetProgramivARB_func);

	if (GLUtils::haveExtensions("GL_EXT_fog_coord")) {
		glFogCoordf_func = (PFNGLFOGCOORDFPROC) GLUtils::getProcAddress("glFogCoordf");
		assert(glFogCoordf_func);
	} else {
		glFogCoordf_func = 0;
		env->log << "Note: EXT_fog_coord not available, skipping some tests\n";
	}

	GLuint progID;
	glGenProgramsARB_func(1, &progID);
	glBindProgramARB_func(GL_FRAGMENT_PROGRAM_ARB, progID);
	glEnable(GL_FRAGMENT_PROGRAM_ARB);

	// load program inputs
	glColor4fv(FragColor);
	glProgramLocalParameter4fvARB_func(GL_FRAGMENT_PROGRAM_ARB, 0, Param0);
	glProgramLocalParameter4fvARB_func(GL_FRAGMENT_PROGRAM_ARB, 1, Param1);
	glProgramLocalParameter4fvARB_func(GL_FRAGMENT_PROGRAM_ARB, 2, Param2);
	glProgramLocalParameter4fvARB_func(GL_FRAGMENT_PROGRAM_ARB, 9, InfNan);

	GLenum err = glGetError();
	assert(!err);  // should be OK

	// setup vertex transform (we'll draw a quad in middle of window)
	glMatrixMode(GL_PROJECTION);
	glLoadIdentity();
#if DEVEL_MODE
	glOrtho(-1.0, 1.0, -1.0, 1.0, 0.0, 1.0);
#else
	glOrtho(-4.0, 4.0, -4.0, 4.0, 0.0, 1.0);
#endif
	glMatrixMode(GL_MODELVIEW);
	glLoadIdentity();
	glDrawBuffer(GL_FRONT);
	glReadBuffer(GL_FRONT);

	// other GL state
	if (glFogCoordf_func) {
		glFogf(GL_FOG_START, FogStart);
		glFogf(GL_FOG_END, FogEnd);
		glFogf(GL_FOG_DENSITY, FogDensity);
		glFogfv(GL_FOG_COLOR, FogColor);
		glFogi(GL_FOG_COORDINATE_SOURCE_EXT, GL_FOG_COORDINATE_EXT);
		glFogCoordf_func(FogCoord);
	}

	// compute error tolerances (may need fine-tuning)
	int bufferBits[5];
	glGetIntegerv(GL_RED_BITS, &bufferBits[0]);
	glGetIntegerv(GL_GREEN_BITS, &bufferBits[1]);
	glGetIntegerv(GL_BLUE_BITS, &bufferBits[2]);
	glGetIntegerv(GL_ALPHA_BITS, &bufferBits[3]);
	glGetIntegerv(GL_DEPTH_BITS, &bufferBits[4]);

	tolerance[0] = 2.0 / (1 << bufferBits[0]);
	tolerance[1] = 2.0 / (1 << bufferBits[1]);
	tolerance[2] = 2.0 / (1 << bufferBits[2]);
	if (bufferBits[3])
		tolerance[3] = 2.0 / (1 << bufferBits[3]);
	else
		tolerance[3] = 1.0;
	if (bufferBits[4])
		tolerance[4] = 16.0 / (1 << bufferBits[4]);
	else
		tolerance[4] = 1.0;
}


void
FragmentProgramTest::reportFailure(const char *programName,
				   const GLfloat expectedColor[4],
				   const GLfloat actualColor[4] ) const
{
	env->log << "FAILURE:\n";
	env->log << "  Program: " << programName << "\n";
	env->log << "  Expected color: ";
	env->log << expectedColor[0] << ", ";
	env->log << expectedColor[1] << ", ";
	env->log << expectedColor[2] << ", ";
	env->log << expectedColor[3] << "\n";
	env->log << "  Observed color: ";
	env->log << actualColor[0] << ", ";
	env->log << actualColor[1] << ", ";
	env->log << actualColor[2] << ", ";
	env->log << actualColor[3] << "\n";
}


void
FragmentProgramTest::reportZFailure(const char *programName,
				    GLfloat expectedZ, GLfloat actualZ) const
{
	env->log << "FAILURE:\n";
	env->log << "  Program: " << programName << "\n";
	env->log << "  Expected Z: " << expectedZ << "\n";
	env->log << "  Observed Z: " << actualZ << "\n";
}


// Compare actual and expected colors
bool
FragmentProgramTest::equalColors(const GLfloat act[4], const GLfloat exp[4]) const
{
	if (fabsf(act[0] - exp[0]) > tolerance[0] && exp[0] != DONT_CARE_COLOR)
		return false;
	if (fabsf(act[1] - exp[1]) > tolerance[1] && exp[1] != DONT_CARE_COLOR)
		return false;
	if (fabsf(act[2] - exp[2]) > tolerance[2] && exp[2] != DONT_CARE_COLOR)
		return false;
	if (fabsf(act[3] - exp[3]) > tolerance[3] && exp[3] != DONT_CARE_COLOR)
		return false;
	return true;
}


bool
FragmentProgramTest::equalDepth(GLfloat z0, GLfloat z1) const
{
	if (fabsf(z0 - z1) > tolerance[4])
		return false;
	else
		return true;
}


bool
FragmentProgramTest::testProgram(const FragmentProgram &p)
{
	glProgramStringARB_func(GL_FRAGMENT_PROGRAM_ARB,
				GL_PROGRAM_FORMAT_ASCII_ARB,
				strlen(p.progString),
				(const GLubyte *) p.progString);

	GLenum err = glGetError();
	if (err) {
		env->log << "OpenGL error " << (int) err << "\n";
		env->log << "Invalid Fragment Program:\n";
		env->log << p.progString;
                env->log << glGetString(GL_PROGRAM_ERROR_STRING_ARB) << "\n";
		return false;
	}

	// to avoid potential issue with undefined result.depth.z
	if (p.expectedZ == DONT_CARE_Z)
		glDisable(GL_DEPTH_TEST);
	else
		glEnable(GL_DEPTH_TEST);

#if !DEVEL_MODE
	glClear(GL_COLOR_BUFFER_BIT | GL_DEPTH_BUFFER_BIT);
#endif
	glBegin(GL_POLYGON);
	glVertex2f(-1, -1);
	glVertex2f( 1, -1);
	glVertex2f( 1,  1);
	glVertex2f(-1,  1);
	glEnd();

#if !DEVEL_MODE
	GLfloat pixel[4];
	glReadPixels(windowWidth / 2, windowHeight / 2, 1, 1,
		     GL_RGBA, GL_FLOAT, pixel);

        if (0) // debug
           printf("%s: Expect: %.3f %.3f %.3f %.3f  found: %.3f %.3f %.3f %.3f\n",
                  p.name,
                  p.expectedColor[0], p.expectedColor[1],
                  p.expectedColor[2], p.expectedColor[3],
                  pixel[0], pixel[1], pixel[2], pixel[3]);

	if (!equalColors(pixel, p.expectedColor)) {
		reportFailure(p.name, p.expectedColor, pixel);
		return false;
	}

	if (p.expectedZ != DONT_CARE_Z) {
		GLfloat z;
		glReadPixels(windowWidth / 2, windowHeight / 2, 1, 1,
			     GL_DEPTH_COMPONENT, GL_FLOAT, &z);
		if (!equalDepth(z, p.expectedZ)) {
			reportZFailure(p.name, p.expectedZ, z);
			return false;
		}
	}
#endif
	return true;
}

void
FragmentProgramTest::runOne(MultiTestResult &r, Window &w)
{
	// to test a single sub-test, set the name here:
	const char *single = NULL;

	(void) w;
	setup();

#if DEVEL_MODE
	glClear(GL_COLOR_BUFFER_BIT | GL_DEPTH_BUFFER_BIT);
#endif
	for (int i = 0; Programs[i].name; i++) {
<<<<<<< HEAD
		if (Programs[i].flags && FragmentProgram::NeedsFogCoord) {
			if (!glFogCoordf_func)
				continue;
		}
=======

		if (!single || strcmp(single, Programs[i].name) == 0) {

>>>>>>> a2c35c6f
#if DEVEL_MODE
			glViewport(0, i * 20, windowWidth, 20);
#endif
			if (!testProgram(Programs[i])) {
				r.numFailed++;
			}
			else {
				r.numPassed++;
			}
		}
	}

#if DEVEL_MODE
	glFinish();
	sleep(100);
#endif
	r.pass = (r.numFailed == 0);
}


// The test object itself:
FragmentProgramTest fragmentProgramTest("fragProg1", "window, rgb, z",
	"GL_ARB_fragment_program",
	"Fragment Program test 1: test a specific set of fragment programs.\n");



} // namespace GLEAN<|MERGE_RESOLUTION|>--- conflicted
+++ resolved
@@ -1044,16 +1044,13 @@
 	glClear(GL_COLOR_BUFFER_BIT | GL_DEPTH_BUFFER_BIT);
 #endif
 	for (int i = 0; Programs[i].name; i++) {
-<<<<<<< HEAD
-		if (Programs[i].flags && FragmentProgram::NeedsFogCoord) {
-			if (!glFogCoordf_func)
-				continue;
-		}
-=======
-
 		if (!single || strcmp(single, Programs[i].name) == 0) {
-
->>>>>>> a2c35c6f
+			if (Programs[i].flags &&
+			    FragmentProgram::NeedsFogCoord) {
+				if (!glFogCoordf_func)
+					continue;
+			}
+
 #if DEVEL_MODE
 			glViewport(0, i * 20, windowWidth, 20);
 #endif
